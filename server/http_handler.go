--- conflicted
+++ resolved
@@ -227,12 +227,7 @@
 				zap.Uint64("txnStartTS", startTS),
 				zap.Stringer("startKey", startKey),
 				zap.Reflect("region", curRegion.Region),
-<<<<<<< HEAD
-				zap.Stringer("curRegion startKey", kv.Key(curRegion.StartKey)),
-				zap.Stringer("curRegion endKey", kv.Key(curRegion.EndKey)),
-=======
 				zap.Stringer("curRegion", curRegion),
->>>>>>> 24a53c39
 				zap.Reflect("kvResp", kvResp),
 				zap.Error(err))
 			return nil, errors.Trace(err)
@@ -243,12 +238,7 @@
 				zap.Uint64("txnStartTS", startTS),
 				zap.Stringer("startKey", startKey),
 				zap.Reflect("region", curRegion.Region),
-<<<<<<< HEAD
-				zap.Stringer("curRegion startKey", kv.Key(curRegion.StartKey)),
-				zap.Stringer("curRegion endKey", kv.Key(curRegion.EndKey)),
-=======
 				zap.Stringer("curRegion", curRegion),
->>>>>>> 24a53c39
 				zap.Reflect("kvResp", kvResp),
 				zap.Stringer("error", err))
 			continue
@@ -259,12 +249,7 @@
 				zap.Uint64("txnStartTS", startTS),
 				zap.Stringer("startKey", startKey),
 				zap.Reflect("region", curRegion.Region),
-<<<<<<< HEAD
-				zap.Stringer("curRegion startKey", kv.Key(curRegion.StartKey)),
-				zap.Stringer("curRegion endKey", kv.Key(curRegion.EndKey)),
-=======
 				zap.Stringer("curRegion", curRegion),
->>>>>>> 24a53c39
 				zap.Reflect("kvResp", kvResp),
 				zap.String("error", data.GetError()))
 			return nil, errors.New(data.GetError())
