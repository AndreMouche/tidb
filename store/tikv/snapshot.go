// Copyright 2015 PingCAP, Inc.
//
// Licensed under the Apache License, Version 2.0 (the "License");
// you may not use this file except in compliance with the License.
// You may obtain a copy of the License at
//
//     http://www.apache.org/licenses/LICENSE-2.0
//
// Unless required by applicable law or agreed to in writing, software
// distributed under the License is distributed on an "AS IS" BASIS,
// See the License for the specific language governing permissions and
// limitations under the License.

package tikv

import (
	"bytes"
	"context"
	"encoding/json"
	"fmt"
	"math"
	"strings"
	"sync"
	"sync/atomic"
	"time"
	"unsafe"

	"github.com/opentracing/opentracing-go"
	"github.com/pingcap/errors"
	"github.com/pingcap/failpoint"
	pb "github.com/pingcap/kvproto/pkg/kvrpcpb"
	"github.com/pingcap/kvproto/pkg/metapb"
	"github.com/pingcap/tidb/kv"
	"github.com/pingcap/tidb/store/tikv/logutil"
	"github.com/pingcap/tidb/store/tikv/metrics"
	"github.com/pingcap/tidb/store/tikv/option"
	"github.com/pingcap/tidb/store/tikv/oracle"
	"github.com/pingcap/tidb/store/tikv/tikvrpc"
	"github.com/pingcap/tidb/store/tikv/util"
	"github.com/pingcap/tidb/tablecodec"
	"github.com/pingcap/tidb/util/execdetails"
	"go.uber.org/zap"
)

const (
	scanBatchSize = 256
	batchGetSize  = 5120
	maxTimestamp  = math.MaxUint64
)

// KVSnapshot implements the kv.Snapshot interface.
type KVSnapshot struct {
	store           *KVStore
	version         uint64
	isolationLevel  kv.IsoLevel
	priority        pb.CommandPri
	notFillCache    bool
	syncLog         bool
	keyOnly         bool
	vars            *kv.Variables
	replicaReadSeed uint32
	resolvedLocks   *util.TSSet

	// Cache the result of BatchGet.
	// The invariance is that calling BatchGet multiple times using the same start ts,
	// the result should not change.
	// NOTE: This representation here is different from the BatchGet API.
	// cached use len(value)=0 to represent a key-value entry doesn't exist (a reliable truth from TiKV).
	// In the BatchGet API, it use no key-value entry to represent non-exist.
	// It's OK as long as there are no zero-byte values in the protocol.
	mu struct {
		sync.RWMutex
		hitCnt      int64
		cached      map[string][]byte
		cachedSize  int
		stats       *SnapshotRuntimeStats
		replicaRead kv.ReplicaReadType
		taskID      uint64
		isStaleness bool
		// MatchStoreLabels indicates the labels the store should be matched
		matchStoreLabels []*metapb.StoreLabel
	}
	sampleStep uint32
	txnScope   string
}

// newTiKVSnapshot creates a snapshot of an TiKV store.
func newTiKVSnapshot(store *KVStore, ts uint64, replicaReadSeed uint32) *KVSnapshot {
	// Sanity check for snapshot version.
	if ts >= math.MaxInt64 && ts != math.MaxUint64 {
		err := errors.Errorf("try to get snapshot with a large ts %d", ts)
		panic(err)
	}
	return &KVSnapshot{
		store:           store,
		version:         ts,
		priority:        pb.CommandPri_Normal,
		vars:            kv.DefaultVars,
		replicaReadSeed: replicaReadSeed,
		resolvedLocks:   util.NewTSSet(5),
	}
}

func (s *KVSnapshot) setSnapshotTS(ts uint64) {
	// Sanity check for snapshot version.
	if ts >= math.MaxInt64 && ts != math.MaxUint64 {
		err := errors.Errorf("try to get snapshot with a large ts %d", ts)
		panic(err)
	}
	// Invalidate cache if the snapshotTS change!
	s.version = ts
	s.mu.Lock()
	s.mu.cached = nil
	s.mu.Unlock()
	// And also the minCommitTS pushed information.
	s.resolvedLocks = util.NewTSSet(5)
}

// BatchGet gets all the keys' value from kv-server and returns a map contains key/value pairs.
// The map will not contain nonexistent keys.
func (s *KVSnapshot) BatchGet(ctx context.Context, keys []kv.Key) (map[string][]byte, error) {
	// Check the cached value first.
	m := make(map[string][]byte)
	s.mu.RLock()
	if s.mu.cached != nil {
		tmp := make([]kv.Key, 0, len(keys))
		for _, key := range keys {
			if val, ok := s.mu.cached[string(key)]; ok {
				atomic.AddInt64(&s.mu.hitCnt, 1)
				if len(val) > 0 {
					m[string(key)] = val
				}
			} else {
				tmp = append(tmp, key)
			}
		}
		keys = tmp
	}
	s.mu.RUnlock()

	if len(keys) == 0 {
		return m, nil
	}

	// We want [][]byte instead of []kv.Key, use some magic to save memory.
	bytesKeys := *(*[][]byte)(unsafe.Pointer(&keys))
	ctx = context.WithValue(ctx, TxnStartKey, s.version)
	bo := NewBackofferWithVars(ctx, batchGetMaxBackoff, s.vars)

	// Create a map to collect key-values from region servers.
	var mu sync.Mutex
	err := s.batchGetKeysByRegions(bo, bytesKeys, func(k, v []byte) {
		if len(v) == 0 {
			return
		}

		mu.Lock()
		m[string(k)] = v
		mu.Unlock()
	})
	s.recordBackoffInfo(bo)
	if err != nil {
		return nil, errors.Trace(err)
	}

	err = s.store.CheckVisibility(s.version)
	if err != nil {
		return nil, errors.Trace(err)
	}

	// Update the cache.
	s.mu.Lock()
	if s.mu.cached == nil {
		s.mu.cached = make(map[string][]byte, len(m))
	}
	for _, key := range keys {
		val := m[string(key)]
		s.mu.cachedSize += len(key) + len(val)
		s.mu.cached[string(key)] = val
	}

	const cachedSizeLimit = 10 << 30
	if s.mu.cachedSize >= cachedSizeLimit {
		for k, v := range s.mu.cached {
			if _, needed := m[k]; needed {
				continue
			}
			delete(s.mu.cached, k)
			s.mu.cachedSize -= len(k) + len(v)
			if s.mu.cachedSize < cachedSizeLimit {
				break
			}
		}
	}
	s.mu.Unlock()

	return m, nil
}

type batchKeys struct {
	region RegionVerID
	keys   [][]byte
}

// appendBatchKeysBySize appends keys to b. It may split the keys to make
// sure each batch's size does not exceed the limit.
func appendBatchKeysBySize(b []batchKeys, region RegionVerID, keys [][]byte, sizeFn func([]byte) int, limit int) []batchKeys {
	var start, end int
	for start = 0; start < len(keys); start = end {
		var size int
		for end = start; end < len(keys) && size < limit; end++ {
			size += sizeFn(keys[end])
		}
		b = append(b, batchKeys{
			region: region,
			keys:   keys[start:end],
		})
	}
	return b
}

func (s *KVSnapshot) batchGetKeysByRegions(bo *Backoffer, keys [][]byte, collectF func(k, v []byte)) error {
	defer func(start time.Time) {
		metrics.TxnCmdHistogramWithBatchGet.Observe(time.Since(start).Seconds())
	}(time.Now())
	groups, _, err := s.store.regionCache.GroupKeysByRegion(bo, keys, nil)
	if err != nil {
		return errors.Trace(err)
	}

	metrics.TxnRegionsNumHistogramWithSnapshot.Observe(float64(len(groups)))

	var batches []batchKeys
	for id, g := range groups {
		batches = appendBatchKeysBySize(batches, id, g, func([]byte) int { return 1 }, batchGetSize)
	}

	if len(batches) == 0 {
		return nil
	}
	if len(batches) == 1 {
		return errors.Trace(s.batchGetSingleRegion(bo, batches[0], collectF))
	}
	ch := make(chan error)
	for _, batch1 := range batches {
		batch := batch1
		go func() {
			backoffer, cancel := bo.Fork()
			defer cancel()
			ch <- s.batchGetSingleRegion(backoffer, batch, collectF)
		}()
	}
	for i := 0; i < len(batches); i++ {
		if e := <-ch; e != nil {
			logutil.BgLogger().Debug("snapshot batchGet failed",
				zap.Error(e),
				zap.Uint64("txnStartTS", s.version))
			err = e
		}
	}
	return errors.Trace(err)
}

func (s *KVSnapshot) batchGetSingleRegion(bo *Backoffer, batch batchKeys, collectF func(k, v []byte)) error {
	cli := NewClientHelper(s.store, s.resolvedLocks)
	s.mu.RLock()
	if s.mu.stats != nil {
		cli.Stats = make(map[tikvrpc.CmdType]*RPCRuntimeStats)
		defer func() {
			s.mergeRegionRequestStats(cli.Stats)
		}()
	}
	s.mu.RUnlock()

	pending := batch.keys
	for {
		isStaleness := false
		var matchStoreLabels []*metapb.StoreLabel
		s.mu.RLock()
		req := tikvrpc.NewReplicaReadRequest(tikvrpc.CmdBatchGet, &pb.BatchGetRequest{
			Keys:    pending,
			Version: s.version,
		}, s.mu.replicaRead, &s.replicaReadSeed, pb.Context{
			Priority:     s.priority,
			NotFillCache: s.notFillCache,
			TaskId:       s.mu.taskID,
		})
		isStaleness = s.mu.isStaleness
		matchStoreLabels = s.mu.matchStoreLabels
		s.mu.RUnlock()
		var ops []StoreSelectorOption
		if isStaleness {
			req.EnableStaleRead()
		}
		if len(matchStoreLabels) > 0 {
			ops = append(ops, WithMatchLabels(matchStoreLabels))
		}
		resp, _, _, err := cli.SendReqCtx(bo, req, batch.region, ReadTimeoutMedium, kv.TiKV, "", ops...)

		if err != nil {
			return errors.Trace(err)
		}
		regionErr, err := resp.GetRegionError()
		if err != nil {
			return errors.Trace(err)
		}
		if regionErr != nil {
			err = bo.Backoff(BoRegionMiss, errors.New(regionErr.String()))
			if err != nil {
				return errors.Trace(err)
			}
			err = s.batchGetKeysByRegions(bo, pending, collectF)
			return errors.Trace(err)
		}
		if resp.Resp == nil {
			return errors.Trace(ErrBodyMissing)
		}
		batchGetResp := resp.Resp.(*pb.BatchGetResponse)
		var (
			lockedKeys [][]byte
			locks      []*Lock
		)
		if keyErr := batchGetResp.GetError(); keyErr != nil {
			// If a response-level error happens, skip reading pairs.
			lock, err := extractLockFromKeyErr(keyErr)
			if err != nil {
				return errors.Trace(err)
			}
			lockedKeys = append(lockedKeys, lock.Key)
			locks = append(locks, lock)
		} else {
			for _, pair := range batchGetResp.Pairs {
				keyErr := pair.GetError()
				if keyErr == nil {
					collectF(pair.GetKey(), pair.GetValue())
					continue
				}
				lock, err := extractLockFromKeyErr(keyErr)
				if err != nil {
					return errors.Trace(err)
				}
				lockedKeys = append(lockedKeys, lock.Key)
				locks = append(locks, lock)
			}
		}
		if batchGetResp.ExecDetailsV2 != nil {
			s.mergeExecDetail(batchGetResp.ExecDetailsV2)
		}
		if len(lockedKeys) > 0 {
			msBeforeExpired, err := cli.ResolveLocks(bo, s.version, locks)
			if err != nil {
				return errors.Trace(err)
			}
			if msBeforeExpired > 0 {
				err = bo.BackoffWithMaxSleep(BoTxnLockFast, int(msBeforeExpired), errors.Errorf("batchGet lockedKeys: %d", len(lockedKeys)))
				if err != nil {
					return errors.Trace(err)
				}
			}
			// Only reduce pending keys when there is no response-level error. Otherwise,
			// lockedKeys may be incomplete.
			if batchGetResp.GetError() == nil {
				pending = lockedKeys
			}
			continue
		}
		return nil
	}
}

// Get gets the value for key k from snapshot.
func (s *KVSnapshot) Get(ctx context.Context, k kv.Key) ([]byte, error) {

	defer func(start time.Time) {
		metrics.TxnCmdHistogramWithGet.Observe(time.Since(start).Seconds())
	}(time.Now())

	ctx = context.WithValue(ctx, TxnStartKey, s.version)
	bo := NewBackofferWithVars(ctx, getMaxBackoff, s.vars)
	val, err := s.get(ctx, bo, k)
	s.recordBackoffInfo(bo)
	if err != nil {
		return nil, errors.Trace(err)
	}
	err = s.store.CheckVisibility(s.version)
	if err != nil {
		return nil, errors.Trace(err)
	}

	if len(val) == 0 {
		return nil, kv.ErrNotExist
	}
	return val, nil
}

func (s *KVSnapshot) get(ctx context.Context, bo *Backoffer, k kv.Key) ([]byte, error) {
	// Check the cached values first.
	s.mu.RLock()
	if s.mu.cached != nil {
		if value, ok := s.mu.cached[string(k)]; ok {
			atomic.AddInt64(&s.mu.hitCnt, 1)
			s.mu.RUnlock()
			return value, nil
		}
	}
	s.mu.RUnlock()
	if span := opentracing.SpanFromContext(ctx); span != nil && span.Tracer() != nil {
		span1 := span.Tracer().StartSpan("tikvSnapshot.get", opentracing.ChildOf(span.Context()))
		defer span1.Finish()
		opentracing.ContextWithSpan(ctx, span1)
	}
	failpoint.Inject("snapshot-get-cache-fail", func(_ failpoint.Value) {
		if bo.ctx.Value("TestSnapshotCache") != nil {
			panic("cache miss")
		}
	})

	cli := NewClientHelper(s.store, s.resolvedLocks)

	// Secondary locks or async commit locks cannot be ignored when getting using the max version.
	// So we concurrently get a TS from PD and use it in retries to avoid unnecessary blocking.
	var tsFuture oracle.Future
	if s.version == maxTimestamp {
		tsFuture = s.store.oracle.GetTimestampAsync(ctx, &oracle.Option{TxnScope: s.txnScope})
	}
	failpoint.Inject("snapshotGetTSAsync", nil)

	isStaleness := false
	var matchStoreLabels []*metapb.StoreLabel
	s.mu.RLock()
	if s.mu.stats != nil {
		cli.Stats = make(map[tikvrpc.CmdType]*RPCRuntimeStats)
		defer func() {
			s.mergeRegionRequestStats(cli.Stats)
		}()
	}
	req := tikvrpc.NewReplicaReadRequest(tikvrpc.CmdGet,
		&pb.GetRequest{
			Key:     k,
			Version: s.version,
		}, s.mu.replicaRead, &s.replicaReadSeed, pb.Context{
			Priority:     s.priority,
			NotFillCache: s.notFillCache,
			TaskId:       s.mu.taskID,
		})
	isStaleness = s.mu.isStaleness
	matchStoreLabels = s.mu.matchStoreLabels
	s.mu.RUnlock()
	var ops []StoreSelectorOption
	if isStaleness {
		req.EnableStaleRead()
	}
	if len(matchStoreLabels) > 0 {
		ops = append(ops, WithMatchLabels(matchStoreLabels))
	}
	for {
		loc, err := s.store.regionCache.LocateKey(bo, k)
		if err != nil {
			return nil, errors.Trace(err)
		}
		resp, _, _, err := cli.SendReqCtx(bo, req, loc.Region, readTimeoutShort, kv.TiKV, "", ops...)
		if err != nil {
			return nil, errors.Trace(err)
		}
		regionErr, err := resp.GetRegionError()
		if err != nil {
			return nil, errors.Trace(err)
		}
		if regionErr != nil {
			err = bo.Backoff(BoRegionMiss, errors.New(regionErr.String()))
			if err != nil {
				return nil, errors.Trace(err)
			}
			continue
		}
		if resp.Resp == nil {
			return nil, errors.Trace(ErrBodyMissing)
		}
		cmdGetResp := resp.Resp.(*pb.GetResponse)
		if cmdGetResp.ExecDetailsV2 != nil {
			s.mergeExecDetail(cmdGetResp.ExecDetailsV2)
		}
		val := cmdGetResp.GetValue()
		if keyErr := cmdGetResp.GetError(); keyErr != nil {
			lock, err := extractLockFromKeyErr(keyErr)
			if err != nil {
				return nil, errors.Trace(err)
			}

			snapVer := s.version
			if s.version == maxTimestamp {
				newTS, err := tsFuture.Wait()
				if err != nil {
					return nil, errors.Trace(err)
				}
				s.version = newTS
				req.Req.(*pb.GetRequest).Version = newTS
				// skip lock resolving and backoff if the lock does not block the read
				if newTS < lock.TxnID || newTS < lock.MinCommitTS {
					continue
				}
			}

			// Use the original snapshot version to resolve locks so we can use MaxUint64
			// as the callerStartTS if it's an auto-commit point get. This could save us
			// one write at TiKV by not pushing forward the minCommitTS.
			msBeforeExpired, err := cli.ResolveLocks(bo, snapVer, []*Lock{lock})
			if err != nil {
				return nil, errors.Trace(err)
			}
			if msBeforeExpired > 0 {
				err = bo.BackoffWithMaxSleep(BoTxnLockFast, int(msBeforeExpired), errors.New(keyErr.String()))
				if err != nil {
					return nil, errors.Trace(err)
				}
			}
			continue
		}
		return val, nil
	}
}

func (s *KVSnapshot) mergeExecDetail(detail *pb.ExecDetailsV2) {
	s.mu.Lock()
	defer s.mu.Unlock()
	if detail == nil || s.mu.stats == nil {
		return
	}
	if s.mu.stats.scanDetail == nil {
		s.mu.stats.scanDetail = &execdetails.ScanDetail{}
	}
	if s.mu.stats.timeDetail == nil {
		s.mu.stats.timeDetail = &execdetails.TimeDetail{}
	}
	s.mu.stats.scanDetail.MergeFromScanDetailV2(detail.ScanDetailV2)
	s.mu.stats.timeDetail.MergeFromTimeDetail(detail.TimeDetail)
}

// Iter return a list of key-value pair after `k`.
func (s *KVSnapshot) Iter(k kv.Key, upperBound kv.Key) (kv.Iterator, error) {
	scanner, err := newScanner(s, k, upperBound, scanBatchSize, false)
	return scanner, errors.Trace(err)
}

// IterReverse creates a reversed Iterator positioned on the first entry which key is less than k.
func (s *KVSnapshot) IterReverse(k kv.Key) (kv.Iterator, error) {
	scanner, err := newScanner(s, nil, k, scanBatchSize, true)
	return scanner, errors.Trace(err)
}

// SetOption sets an option with a value, when val is nil, uses the default
// value of this option. Only ReplicaRead is supported for snapshot
<<<<<<< HEAD
func (s *tikvSnapshot) SetOption(opt int, val interface{}) {
=======
func (s *KVSnapshot) SetOption(opt kv.Option, val interface{}) {
>>>>>>> cad8e15d
	switch opt {
	case option.IsolationLevel:
		s.isolationLevel = val.(kv.IsoLevel)
	case option.Priority:
		s.priority = PriorityToPB(val.(int))
	case option.NotFillCache:
		s.notFillCache = val.(bool)
	case option.SyncLog:
		s.syncLog = val.(bool)
	case option.KeyOnly:
		s.keyOnly = val.(bool)
	case option.SnapshotTS:
		s.setSnapshotTS(val.(uint64))
	case option.ReplicaRead:
		s.mu.Lock()
		s.mu.replicaRead = val.(kv.ReplicaReadType)
		s.mu.Unlock()
	case option.TaskID:
		s.mu.Lock()
		s.mu.taskID = val.(uint64)
		s.mu.Unlock()
	case option.CollectRuntimeStats:
		s.mu.Lock()
		s.mu.stats = val.(*SnapshotRuntimeStats)
		s.mu.Unlock()
	case option.SampleStep:
		s.sampleStep = val.(uint32)
	case option.IsStalenessReadOnly:
		s.mu.Lock()
		s.mu.isStaleness = val.(bool)
		s.mu.Unlock()
	case option.MatchStoreLabels:
		s.mu.Lock()
		s.mu.matchStoreLabels = val.([]*metapb.StoreLabel)
		s.mu.Unlock()
	case option.TxnScope:
		s.txnScope = val.(string)
	}
}

<<<<<<< HEAD
// ClearFollowerRead disables follower read on current transaction
func (s *tikvSnapshot) DelOption(opt int) {
=======
// DelOption deletes an option.
func (s *KVSnapshot) DelOption(opt kv.Option) {
>>>>>>> cad8e15d
	switch opt {
	case option.ReplicaRead:
		s.mu.Lock()
		s.mu.replicaRead = kv.ReplicaReadLeader
		s.mu.Unlock()
	case option.CollectRuntimeStats:
		s.mu.Lock()
		s.mu.stats = nil
		s.mu.Unlock()
	}
}

// SnapCacheHitCount gets the snapshot cache hit count. Only for test.
func (s *KVSnapshot) SnapCacheHitCount() int {
	return int(atomic.LoadInt64(&s.mu.hitCnt))
}

// SnapCacheSize gets the snapshot cache size. Only for test.
func (s *KVSnapshot) SnapCacheSize() int {
	s.mu.RLock()
	defer s.mu.RLock()
	return len(s.mu.cached)
}

func extractLockFromKeyErr(keyErr *pb.KeyError) (*Lock, error) {
	if locked := keyErr.GetLocked(); locked != nil {
		return NewLock(locked), nil
	}
	return nil, extractKeyErr(keyErr)
}

func extractKeyErr(keyErr *pb.KeyError) error {
	if val, err := MockRetryableErrorResp.Eval(); err == nil {
		if val.(bool) {
			keyErr.Conflict = nil
			keyErr.Retryable = "mock retryable error"
		}
	}

	if keyErr.Conflict != nil {
		return newWriteConflictError(keyErr.Conflict)
	}
	if keyErr.Retryable != "" {
		notFoundDetail := prettyLockNotFoundKey(keyErr.GetRetryable())
		return kv.ErrTxnRetryable.GenWithStackByArgs(keyErr.GetRetryable() + " " + notFoundDetail)
	}
	if keyErr.Abort != "" {
		err := errors.Errorf("tikv aborts txn: %s", keyErr.GetAbort())
		logutil.BgLogger().Warn("2PC failed", zap.Error(err))
		return errors.Trace(err)
	}
	if keyErr.CommitTsTooLarge != nil {
		err := errors.Errorf("commit TS %v is too large", keyErr.CommitTsTooLarge.CommitTs)
		logutil.BgLogger().Warn("2PC failed", zap.Error(err))
		return errors.Trace(err)
	}
	if keyErr.TxnNotFound != nil {
		err := errors.Errorf("txn %d not found", keyErr.TxnNotFound.StartTs)
		return errors.Trace(err)
	}
	return errors.Errorf("unexpected KeyError: %s", keyErr.String())
}

func prettyLockNotFoundKey(rawRetry string) string {
	if !strings.Contains(rawRetry, "TxnLockNotFound") {
		return ""
	}
	start := strings.Index(rawRetry, "[")
	if start == -1 {
		return ""
	}
	rawRetry = rawRetry[start:]
	end := strings.Index(rawRetry, "]")
	if end == -1 {
		return ""
	}
	rawRetry = rawRetry[:end+1]
	var key []byte
	err := json.Unmarshal([]byte(rawRetry), &key)
	if err != nil {
		return ""
	}
	var buf bytes.Buffer
	prettyWriteKey(&buf, key)
	return buf.String()
}

func newWriteConflictError(conflict *pb.WriteConflict) error {
	var buf bytes.Buffer
	prettyWriteKey(&buf, conflict.Key)
	buf.WriteString(" primary=")
	prettyWriteKey(&buf, conflict.Primary)
	return kv.ErrWriteConflict.FastGenByArgs(conflict.StartTs, conflict.ConflictTs, conflict.ConflictCommitTs, buf.String())
}

func prettyWriteKey(buf *bytes.Buffer, key []byte) {
	tableID, indexID, indexValues, err := tablecodec.DecodeIndexKey(key)
	if err == nil {
		_, err1 := fmt.Fprintf(buf, "{tableID=%d, indexID=%d, indexValues={", tableID, indexID)
		if err1 != nil {
			logutil.BgLogger().Error("error", zap.Error(err1))
		}
		for _, v := range indexValues {
			_, err2 := fmt.Fprintf(buf, "%s, ", v)
			if err2 != nil {
				logutil.BgLogger().Error("error", zap.Error(err2))
			}
		}
		buf.WriteString("}}")
		return
	}

	tableID, handle, err := tablecodec.DecodeRecordKey(key)
	if err == nil {
		_, err3 := fmt.Fprintf(buf, "{tableID=%d, handle=%d}", tableID, handle)
		if err3 != nil {
			logutil.BgLogger().Error("error", zap.Error(err3))
		}
		return
	}

	mKey, mField, err := tablecodec.DecodeMetaKey(key)
	if err == nil {
		_, err3 := fmt.Fprintf(buf, "{metaKey=true, key=%s, field=%s}", string(mKey), string(mField))
		if err3 != nil {
			logutil.Logger(context.Background()).Error("error", zap.Error(err3))
		}
		return
	}

	_, err4 := fmt.Fprintf(buf, "%#v", key)
	if err4 != nil {
		logutil.BgLogger().Error("error", zap.Error(err4))
	}
}

func (s *KVSnapshot) recordBackoffInfo(bo *Backoffer) {
	s.mu.RLock()
	if s.mu.stats == nil || bo.totalSleep == 0 {
		s.mu.RUnlock()
		return
	}
	s.mu.RUnlock()
	s.mu.Lock()
	defer s.mu.Unlock()
	if s.mu.stats == nil {
		return
	}
	if s.mu.stats.backoffSleepMS == nil {
		s.mu.stats.backoffSleepMS = bo.backoffSleepMS
		s.mu.stats.backoffTimes = bo.backoffTimes
		return
	}
	for k, v := range bo.backoffSleepMS {
		s.mu.stats.backoffSleepMS[k] += v
	}
	for k, v := range bo.backoffTimes {
		s.mu.stats.backoffTimes[k] += v
	}
}

func (s *KVSnapshot) mergeRegionRequestStats(stats map[tikvrpc.CmdType]*RPCRuntimeStats) {
	s.mu.Lock()
	defer s.mu.Unlock()
	if s.mu.stats == nil {
		return
	}
	if s.mu.stats.rpcStats.Stats == nil {
		s.mu.stats.rpcStats.Stats = stats
		return
	}
	for k, v := range stats {
		stat, ok := s.mu.stats.rpcStats.Stats[k]
		if !ok {
			s.mu.stats.rpcStats.Stats[k] = v
			continue
		}
		stat.Count += v.Count
		stat.Consume += v.Consume
	}
}

// SnapshotRuntimeStats records the runtime stats of snapshot.
type SnapshotRuntimeStats struct {
	rpcStats       RegionRequestRuntimeStats
	backoffSleepMS map[BackoffType]int
	backoffTimes   map[BackoffType]int
	scanDetail     *execdetails.ScanDetail
	timeDetail     *execdetails.TimeDetail
}

// Tp implements the RuntimeStats interface.
func (rs *SnapshotRuntimeStats) Tp() int {
	return execdetails.TpSnapshotRuntimeStats
}

// Clone implements the RuntimeStats interface.
func (rs *SnapshotRuntimeStats) Clone() execdetails.RuntimeStats {
	newRs := SnapshotRuntimeStats{rpcStats: NewRegionRequestRuntimeStats()}
	if rs.rpcStats.Stats != nil {
		for k, v := range rs.rpcStats.Stats {
			newRs.rpcStats.Stats[k] = v
		}
	}
	if len(rs.backoffSleepMS) > 0 {
		newRs.backoffSleepMS = make(map[BackoffType]int)
		newRs.backoffTimes = make(map[BackoffType]int)
		for k, v := range rs.backoffSleepMS {
			newRs.backoffSleepMS[k] += v
		}
		for k, v := range rs.backoffTimes {
			newRs.backoffTimes[k] += v
		}
	}
	return &newRs
}

// Merge implements the RuntimeStats interface.
func (rs *SnapshotRuntimeStats) Merge(other execdetails.RuntimeStats) {
	tmp, ok := other.(*SnapshotRuntimeStats)
	if !ok {
		return
	}
	if tmp.rpcStats.Stats != nil {
		if rs.rpcStats.Stats == nil {
			rs.rpcStats.Stats = make(map[tikvrpc.CmdType]*RPCRuntimeStats, len(tmp.rpcStats.Stats))
		}
		rs.rpcStats.Merge(tmp.rpcStats)
	}
	if len(tmp.backoffSleepMS) > 0 {
		if rs.backoffSleepMS == nil {
			rs.backoffSleepMS = make(map[BackoffType]int)
		}
		if rs.backoffTimes == nil {
			rs.backoffTimes = make(map[BackoffType]int)
		}
		for k, v := range tmp.backoffSleepMS {
			rs.backoffSleepMS[k] += v
		}
		for k, v := range tmp.backoffTimes {
			rs.backoffTimes[k] += v
		}
	}
}

// String implements fmt.Stringer interface.
func (rs *SnapshotRuntimeStats) String() string {
	var buf bytes.Buffer
	buf.WriteString(rs.rpcStats.String())
	for k, v := range rs.backoffTimes {
		if buf.Len() > 0 {
			buf.WriteByte(',')
		}
		ms := rs.backoffSleepMS[k]
		d := time.Duration(ms) * time.Millisecond
		buf.WriteString(fmt.Sprintf("%s_backoff:{num:%d, total_time:%s}", k.String(), v, execdetails.FormatDuration(d)))
	}
	timeDetail := rs.timeDetail.String()
	if timeDetail != "" {
		buf.WriteString(", ")
		buf.WriteString(timeDetail)
	}
	scanDetail := rs.scanDetail.String()
	if scanDetail != "" {
		buf.WriteString(", ")
		buf.WriteString(scanDetail)
	}
	return buf.String()
}<|MERGE_RESOLUTION|>--- conflicted
+++ resolved
@@ -550,11 +550,7 @@
 
 // SetOption sets an option with a value, when val is nil, uses the default
 // value of this option. Only ReplicaRead is supported for snapshot
-<<<<<<< HEAD
-func (s *tikvSnapshot) SetOption(opt int, val interface{}) {
-=======
-func (s *KVSnapshot) SetOption(opt kv.Option, val interface{}) {
->>>>>>> cad8e15d
+func (s *KVSnapshot) SetOption(opt int, val interface{}) {
 	switch opt {
 	case option.IsolationLevel:
 		s.isolationLevel = val.(kv.IsoLevel)
@@ -595,13 +591,8 @@
 	}
 }
 
-<<<<<<< HEAD
-// ClearFollowerRead disables follower read on current transaction
-func (s *tikvSnapshot) DelOption(opt int) {
-=======
 // DelOption deletes an option.
-func (s *KVSnapshot) DelOption(opt kv.Option) {
->>>>>>> cad8e15d
+func (s *KVSnapshot) DelOption(opt int) {
 	switch opt {
 	case option.ReplicaRead:
 		s.mu.Lock()
