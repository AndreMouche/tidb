// Copyright 2018 PingCAP, Inc.
//
// Licensed under the Apache License, Version 2.0 (the "License");
// you may not use this file except in compliance with the License.
// You may obtain a copy of the License at
//
//     http://www.apache.org/licenses/LICENSE-2.0
//
// Unless required by applicable law or agreed to in writing, software
// distributed under the License is distributed on an "AS IS" BASIS,
// See the License for the specific language governing permissions and
// limitations under the License.

package tikv

import (
<<<<<<< HEAD
	. "github.com/pingcap/check"
	"github.com/pingcap/tidb/store/tikv/util"
=======
	"flag"
	"os"
	"sync"
	"testing"

	. "github.com/pingcap/check"
	"github.com/pingcap/tidb/util/logutil"
>>>>>>> 69274d88
)

type OneByOneSuite = util.OneByOneSuite
type testTiKVSuite struct {
	OneByOneSuite
}

func TestT(t *testing.T) {
	CustomVerboseFlag = true
	logLevel := os.Getenv("log_level")
	logutil.InitLogger(logutil.NewLogConfig(logLevel, logutil.DefaultLogFormat, "", logutil.EmptyFileLogConfig, false))
	TestingT(t)
}

var _ = Suite(&testTiKVSuite{})

func (s *testTiKVSuite) TestBasicFunc(c *C) {
	if IsMockCommitErrorEnable() {
		defer MockCommitErrorEnable()
	} else {
		defer MockCommitErrorDisable()
	}

	MockCommitErrorEnable()
	c.Assert(IsMockCommitErrorEnable(), IsTrue)
	MockCommitErrorDisable()
	c.Assert(IsMockCommitErrorEnable(), IsFalse)
}<|MERGE_RESOLUTION|>--- conflicted
+++ resolved
@@ -14,18 +14,12 @@
 package tikv
 
 import (
-<<<<<<< HEAD
-	. "github.com/pingcap/check"
-	"github.com/pingcap/tidb/store/tikv/util"
-=======
-	"flag"
 	"os"
-	"sync"
 	"testing"
 
 	. "github.com/pingcap/check"
+	"github.com/pingcap/tidb/store/tikv/util"
 	"github.com/pingcap/tidb/util/logutil"
->>>>>>> 69274d88
 )
 
 type OneByOneSuite = util.OneByOneSuite
