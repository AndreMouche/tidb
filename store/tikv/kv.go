--- conflicted
+++ resolved
@@ -116,13 +116,8 @@
 		return nil, errors.Trace(err)
 	}
 
-<<<<<<< HEAD
 	coprCacheConfig := &config.GetGlobalConfig().TiKVClient.CoprCache
-	s, err := newTikvStore(uuid, &codecPDClient{pdCli}, spkv, newRPCClient(security), !disableGC, coprCacheConfig)
-=======
-	coprCacheConfig := &tidbcfg.GetGlobalConfig().TiKVClient.CoprCache
 	s, err := NewKVStore(uuid, &CodecPDClient{pdCli}, spkv, NewRPCClient(security), !disableGC, coprCacheConfig)
->>>>>>> 579421f6
 	if err != nil {
 		return nil, errors.Trace(err)
 	}
