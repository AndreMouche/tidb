--- conflicted
+++ resolved
@@ -400,8 +400,6 @@
 	return s.client
 }
 
-<<<<<<< HEAD
-=======
 func (s *KVStore) getMinResolveTSByStores(stores []*Store) uint64 {
 	failpoint.Inject("injectResolveTS", func(val failpoint.Value) {
 		injectTS := val.(int)
@@ -466,6 +464,5 @@
 	wg.Wait()
 }
 
->>>>>>> e5806410
 // Variables defines the variables used by TiKV storage.
 type Variables = kv.Variables