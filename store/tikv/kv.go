// Copyright 2016 PingCAP, Inc.
//
// Licensed under the Apache License, Version 2.0 (the "License");
// you may not use this file except in compliance with the License.
// You may obtain a copy of the License at
//
//     http://www.apache.org/licenses/LICENSE-2.0
//
// Unless required by applicable law or agreed to in writing, software
// distributed under the License is distributed on an "AS IS" BASIS,
// See the License for the specific language governing permissions and
// limitations under the License.

package tikv

import (
	"context"
	"crypto/tls"
	"math"
	"math/rand"
	"sync"
	"sync/atomic"
	"time"

	"github.com/opentracing/opentracing-go"
	"github.com/pingcap/errors"
	"github.com/pingcap/failpoint"
	"github.com/pingcap/kvproto/pkg/kvrpcpb"
	tidbkv "github.com/pingcap/tidb/kv"
	"github.com/pingcap/tidb/store/tikv/config"
	tikverr "github.com/pingcap/tidb/store/tikv/error"
	"github.com/pingcap/tidb/store/tikv/kv"
	"github.com/pingcap/tidb/store/tikv/latch"
	"github.com/pingcap/tidb/store/tikv/logutil"
	"github.com/pingcap/tidb/store/tikv/metrics"
	"github.com/pingcap/tidb/store/tikv/oracle"
	"github.com/pingcap/tidb/store/tikv/oracle/oracles"
	"github.com/pingcap/tidb/store/tikv/retry"
	"github.com/pingcap/tidb/store/tikv/tikvrpc"
	pd "github.com/tikv/pd/client"
	"go.etcd.io/etcd/clientv3"
	"go.uber.org/zap"
)

// DCLabelKey indicates the key of label which represents the dc for Store.
const DCLabelKey = "zone"

func createEtcdKV(addrs []string, tlsConfig *tls.Config) (*clientv3.Client, error) {
	cfg := config.GetGlobalConfig()
	cli, err := clientv3.New(clientv3.Config{
		Endpoints:            addrs,
		AutoSyncInterval:     30 * time.Second,
		DialTimeout:          5 * time.Second,
		TLS:                  tlsConfig,
		DialKeepAliveTime:    time.Second * time.Duration(cfg.TiKVClient.GrpcKeepAliveTime),
		DialKeepAliveTimeout: time.Second * time.Duration(cfg.TiKVClient.GrpcKeepAliveTimeout),
	})
	if err != nil {
		return nil, errors.Trace(err)
	}
	return cli, nil
}

// update oracle's lastTS every 2000ms.
var oracleUpdateInterval = 2000

// KVStore contains methods to interact with a TiKV cluster.
type KVStore struct {
	clusterID    uint64
	uuid         string
	oracle       oracle.Oracle
	client       Client
	pdClient     pd.Client
	regionCache  *RegionCache
	lockResolver *LockResolver
	txnLatches   *latch.LatchesScheduler

	mock bool

	kv        SafePointKV
	safePoint uint64
	spTime    time.Time
	spMutex   sync.RWMutex  // this is used to update safePoint and spTime
	closed    chan struct{} // this is used to nofity when the store is closed

	// storeID -> safeTS, stored as map[uint64]uint64
	// safeTS here will be used during the Stale Read process,
	// it indicates the safe timestamp point that can be used to read consistent but may not the latest data.
	safeTSMap sync.Map

	replicaReadSeed uint32 // this is used to load balance followers / learners when replica read is enabled
}

// UpdateSPCache updates cached safepoint.
func (s *KVStore) UpdateSPCache(cachedSP uint64, cachedTime time.Time) {
	s.spMutex.Lock()
	s.safePoint = cachedSP
	s.spTime = cachedTime
	s.spMutex.Unlock()
}

// CheckVisibility checks if it is safe to read using given ts.
func (s *KVStore) CheckVisibility(startTime uint64) error {
	s.spMutex.RLock()
	cachedSafePoint := s.safePoint
	cachedTime := s.spTime
	s.spMutex.RUnlock()
	diff := time.Since(cachedTime)

	if diff > (GcSafePointCacheInterval - gcCPUTimeInaccuracyBound) {
		return tikverr.NewErrPDServerTimeout("start timestamp may fall behind safe point")
	}

	if startTime < cachedSafePoint {
		t1 := oracle.GetTimeFromTS(startTime)
		t2 := oracle.GetTimeFromTS(cachedSafePoint)
		return &tikverr.ErrGCTooEarly{
			TxnStartTS:  t1,
			GCSafePoint: t2,
		}
	}

	return nil
}

// NewKVStore creates a new TiKV store instance.
func NewKVStore(uuid string, pdClient pd.Client, spkv SafePointKV, client Client) (*KVStore, error) {
	o, err := oracles.NewPdOracle(pdClient, time.Duration(oracleUpdateInterval)*time.Millisecond)
	if err != nil {
		return nil, errors.Trace(err)
	}
	store := &KVStore{
		clusterID:       pdClient.GetClusterID(context.TODO()),
		uuid:            uuid,
		oracle:          o,
		client:          reqCollapse{client},
		pdClient:        pdClient,
		regionCache:     NewRegionCache(pdClient),
		kv:              spkv,
		safePoint:       0,
		spTime:          time.Now(),
		closed:          make(chan struct{}),
		replicaReadSeed: rand.Uint32(),
	}
	store.lockResolver = newLockResolver(store)

	go store.runSafePointChecker()
	go store.safeTSUpdater()

	return store, nil
}

// EnableTxnLocalLatches enables txn latch. It should be called before using
// the store to serve any requests.
func (s *KVStore) EnableTxnLocalLatches(size uint) {
	s.txnLatches = latch.NewScheduler(size)
}

// IsLatchEnabled is used by mockstore.TestConfig.
func (s *KVStore) IsLatchEnabled() bool {
	return s.txnLatches != nil
}

func (s *KVStore) runSafePointChecker() {
	d := gcSafePointUpdateInterval
	for {
		select {
		case spCachedTime := <-time.After(d):
			cachedSafePoint, err := loadSafePoint(s.GetSafePointKV())
			if err == nil {
				metrics.TiKVLoadSafepointCounter.WithLabelValues("ok").Inc()
				s.UpdateSPCache(cachedSafePoint, spCachedTime)
				d = gcSafePointUpdateInterval
			} else {
				metrics.TiKVLoadSafepointCounter.WithLabelValues("fail").Inc()
				logutil.BgLogger().Error("fail to load safepoint from pd", zap.Error(err))
				d = gcSafePointQuickRepeatInterval
			}
		case <-s.Closed():
			return
		}
	}
}

// Begin a global transaction.
func (s *KVStore) Begin() (*KVTxn, error) {
	return s.BeginWithOption(tidbkv.DefaultTransactionOption())
}

// BeginWithOption begins a transaction with the given TransactionOption
func (s *KVStore) BeginWithOption(options tidbkv.TransactionOption) (*KVTxn, error) {
	return newTiKVTxnWithOptions(s, options)
}

// GetSnapshot gets a snapshot that is able to read any data which data is <= ver.
// if ts is MaxVersion or > current max committed version, we will use current version for this snapshot.
func (s *KVStore) GetSnapshot(ts uint64) *KVSnapshot {
	snapshot := newTiKVSnapshot(s, ts, s.nextReplicaReadSeed())
	return snapshot
}

// Close store
func (s *KVStore) Close() error {
	s.oracle.Close()
	s.pdClient.Close()

	close(s.closed)
	if err := s.client.Close(); err != nil {
		return errors.Trace(err)
	}

	if s.txnLatches != nil {
		s.txnLatches.Close()
	}
	s.regionCache.Close()

	if err := s.kv.Close(); err != nil {
		return errors.Trace(err)
	}
	return nil
}

// UUID return a unique ID which represents a Storage.
func (s *KVStore) UUID() string {
	return s.uuid
}

// CurrentTimestamp returns current timestamp with the given txnScope (local or global).
func (s *KVStore) CurrentTimestamp(txnScope string) (uint64, error) {
	bo := retry.NewBackofferWithVars(context.Background(), tsoMaxBackoff, nil)
	startTS, err := s.getTimestampWithRetry(bo, txnScope)
	if err != nil {
		return 0, errors.Trace(err)
	}
	return startTS, nil
}

func (s *KVStore) getTimestampWithRetry(bo *Backoffer, txnScope string) (uint64, error) {
<<<<<<< HEAD
	if span := opentracing.SpanFromContext(bo.GetCtx()); span != nil && span.Tracer() != nil {
=======
	failpoint.Inject("MockCurrentTimestamp", func(val failpoint.Value) {
		if v, ok := val.(int); ok {
			failpoint.Return(uint64(v), nil)
		} else {
			panic("MockCurrentTimestamp should be a number, try use this failpoint with \"return(ts)\"")
		}
	})
	if span := opentracing.SpanFromContext(bo.ctx); span != nil && span.Tracer() != nil {
>>>>>>> f2c2fbda
		span1 := span.Tracer().StartSpan("TiKVStore.getTimestampWithRetry", opentracing.ChildOf(span.Context()))
		defer span1.Finish()
		bo.SetCtx(opentracing.ContextWithSpan(bo.GetCtx(), span1))
	}

	for {
		startTS, err := s.oracle.GetTimestamp(bo.GetCtx(), &oracle.Option{TxnScope: txnScope})
		// mockGetTSErrorInRetry should wait MockCommitErrorOnce first, then will run into retry() logic.
		// Then mockGetTSErrorInRetry will return retryable error when first retry.
		// Before PR #8743, we don't cleanup txn after meet error such as error like: PD server timeout
		// This may cause duplicate data to be written.
		failpoint.Inject("mockGetTSErrorInRetry", func(val failpoint.Value) {
			if val.(bool) && !IsMockCommitErrorEnable() {
				err = tikverr.NewErrPDServerTimeout("mock PD timeout")
			}
		})

		if err == nil {
			return startTS, nil
		}
		err = bo.Backoff(retry.BoPDRPC, errors.Errorf("get timestamp failed: %v", err))
		if err != nil {
			return 0, errors.Trace(err)
		}
	}
}

func (s *KVStore) getStalenessTimestamp(bo *Backoffer, txnScope string, prevSec uint64) (uint64, error) {
	failpoint.Inject("MockStalenessTimestamp", func(val failpoint.Value) {
		if v, ok := val.(int); ok {
			failpoint.Return(uint64(v), nil)
		} else {
			panic("MockStalenessTimestamp should be a number, try use this failpoint with \"return(ts)\"")
		}
	})
	for {
		startTS, err := s.oracle.GetStaleTimestamp(bo.GetCtx(), txnScope, prevSec)
		if err == nil {
			return startTS, nil
		}
		err = bo.Backoff(retry.BoPDRPC, errors.Errorf("get staleness timestamp failed: %v", err))
		if err != nil {
			return 0, errors.Trace(err)
		}
	}
}

func (s *KVStore) nextReplicaReadSeed() uint32 {
	return atomic.AddUint32(&s.replicaReadSeed, 1)
}

// GetOracle gets a timestamp oracle client.
func (s *KVStore) GetOracle() oracle.Oracle {
	return s.oracle
}

// GetPDClient returns the PD client.
func (s *KVStore) GetPDClient() pd.Client {
	return s.pdClient
}

// SupportDeleteRange gets the storage support delete range or not.
func (s *KVStore) SupportDeleteRange() (supported bool) {
	return !s.mock
}

// SendReq sends a request to region.
func (s *KVStore) SendReq(bo *Backoffer, req *tikvrpc.Request, regionID RegionVerID, timeout time.Duration) (*tikvrpc.Response, error) {
	sender := NewRegionRequestSender(s.regionCache, s.client)
	return sender.SendReq(bo, req, regionID, timeout)
}

// GetRegionCache returns the region cache instance.
func (s *KVStore) GetRegionCache() *RegionCache {
	return s.regionCache
}

// GetLockResolver returns the lock resolver instance.
func (s *KVStore) GetLockResolver() *LockResolver {
	return s.lockResolver
}

// Closed returns a channel that indicates if the store is closed.
func (s *KVStore) Closed() <-chan struct{} {
	return s.closed
}

// GetSafePointKV returns the kv store that used for safepoint.
func (s *KVStore) GetSafePointKV() SafePointKV {
	return s.kv
}

// SetOracle resets the oracle instance.
func (s *KVStore) SetOracle(oracle oracle.Oracle) {
	s.oracle = oracle
}

// SetTiKVClient resets the client instance.
func (s *KVStore) SetTiKVClient(client Client) {
	s.client = client
}

// GetTiKVClient gets the client instance.
func (s *KVStore) GetTiKVClient() (client Client) {
	return s.client
}

func (s *KVStore) getSafeTS(storeID uint64) uint64 {
	safeTS, ok := s.safeTSMap.Load(storeID)
	if !ok {
		return 0
	}
	return safeTS.(uint64)
}

func (s *KVStore) setSafeTS(storeID, safeTS uint64) {
	s.safeTSMap.Store(storeID, safeTS)
}

func (s *KVStore) getMinSafeTSByStores(stores []*Store) uint64 {
	failpoint.Inject("injectSafeTS", func(val failpoint.Value) {
		injectTS := val.(int)
		failpoint.Return(uint64(injectTS))
	})
	minSafeTS := uint64(math.MaxUint64)
	// when there is no store, return 0 in order to let minStartTS become startTS directly
	if len(stores) < 1 {
		return 0
	}
	for _, store := range stores {
		safeTS := s.getSafeTS(store.storeID)
		if safeTS < minSafeTS {
			minSafeTS = safeTS
		}
	}
	return minSafeTS
}

func (s *KVStore) safeTSUpdater() {
	t := time.NewTicker(time.Second * 2)
	defer t.Stop()
	ctx, cancel := context.WithCancel(context.Background())
	defer cancel()
	for {
		select {
		case <-s.Closed():
			return
		case <-t.C:
			s.updateSafeTS(ctx)
		}
	}
}

func (s *KVStore) updateSafeTS(ctx context.Context) {
	stores := s.regionCache.getStoresByType(tikvrpc.TiKV)
	tikvClient := s.GetTiKVClient()
	wg := &sync.WaitGroup{}
	wg.Add(len(stores))
	for _, store := range stores {
		storeID := store.storeID
		storeAddr := store.addr
		go func(ctx context.Context, wg *sync.WaitGroup, storeID uint64, storeAddr string) {
			defer wg.Done()
			// TODO: add metrics for updateSafeTS
			resp, err := tikvClient.SendRequest(ctx, storeAddr, tikvrpc.NewRequest(tikvrpc.CmdStoreSafeTS, &kvrpcpb.StoreSafeTSRequest{KeyRange: &kvrpcpb.KeyRange{
				StartKey: []byte(""),
				EndKey:   []byte(""),
			}}), ReadTimeoutShort)
			if err != nil {
				logutil.BgLogger().Debug("update safeTS failed", zap.Error(err), zap.Uint64("store-id", storeID))
				return
			}
			safeTSResp := resp.Resp.(*kvrpcpb.StoreSafeTSResponse)
			s.setSafeTS(storeID, safeTSResp.GetSafeTs())
		}(ctx, wg, storeID, storeAddr)
	}
	wg.Wait()
}

// Variables defines the variables used by TiKV storage.
type Variables = kv.Variables<|MERGE_RESOLUTION|>--- conflicted
+++ resolved
@@ -236,9 +236,6 @@
 }
 
 func (s *KVStore) getTimestampWithRetry(bo *Backoffer, txnScope string) (uint64, error) {
-<<<<<<< HEAD
-	if span := opentracing.SpanFromContext(bo.GetCtx()); span != nil && span.Tracer() != nil {
-=======
 	failpoint.Inject("MockCurrentTimestamp", func(val failpoint.Value) {
 		if v, ok := val.(int); ok {
 			failpoint.Return(uint64(v), nil)
@@ -246,8 +243,7 @@
 			panic("MockCurrentTimestamp should be a number, try use this failpoint with \"return(ts)\"")
 		}
 	})
-	if span := opentracing.SpanFromContext(bo.ctx); span != nil && span.Tracer() != nil {
->>>>>>> f2c2fbda
+	if span := opentracing.SpanFromContext(bo.GetCtx()); span != nil && span.Tracer() != nil {
 		span1 := span.Tracer().StartSpan("TiKVStore.getTimestampWithRetry", opentracing.ChildOf(span.Context()))
 		defer span1.Finish()
 		bo.SetCtx(opentracing.ContextWithSpan(bo.GetCtx(), span1))
