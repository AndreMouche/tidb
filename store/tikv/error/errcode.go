--- conflicted
+++ resolved
@@ -25,15 +25,7 @@
 	CodeLockAcquireFailAndNoWaitSet = 3572
 
 	// TiKV/PD/TiFlash errors.
-<<<<<<< HEAD
-	CodeTiKVServerBusy     = 9003
-	CodeResolveLockTimeout = 9004
-	CodeRegionUnavailable  = 9005
-	CodeGCTooEarly         = 9006
-=======
-	CodePDServerTimeout   = 9001
 	CodeRegionUnavailable = 9005
->>>>>>> 82cf05e5
 
 	CodeTiKVStoreLimit = 9008
 
