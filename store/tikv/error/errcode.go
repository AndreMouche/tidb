// Copyright 2021 PingCAP, Inc.
//
// Licensed under the Apache License, Version 2.0 (the "License");
// you may not use this file except in compliance with the License.
// You may obtain a copy of the License at
//
//     http://www.apache.org/licenses/LICENSE-2.0
//
// Unless required by applicable law or agreed to in writing, software
// distributed under the License is distributed on an "AS IS" BASIS,
// See the License for the specific language governing permissions and
// limitations under the License.

package error

// MySQL error code.
// This value is numeric. It is not portable to other database systems.
const (
	CodeUnknown                     = 1105
	CodeLockWaitTimeout             = 1205
	CodeTruncatedWrongValue         = 1292
	CodeQueryInterrupted            = 1317
	CodeDivisionByZero              = 1365
	CodeDataOutOfRange              = 1690
	CodeLockAcquireFailAndNoWaitSet = 3572

	// TiKV/PD/TiFlash errors.
<<<<<<< HEAD
	CodePDServerTimeout    = 9001
	CodeTiKVServerBusy     = 9003
	CodeResolveLockTimeout = 9004
	CodeRegionUnavailable  = 9005
=======
	CodePDServerTimeout   = 9001
	CodeTiKVServerBusy    = 9003
	CodeRegionUnavailable = 9005
	CodeGCTooEarly        = 9006
>>>>>>> 27cacd8c

	CodeTiKVStoreLimit = 9008

	CodeTiKVStaleCommand          = 9010
	CodeTiKVMaxTimestampNotSynced = 9011
	CodeTiFlashServerTimeout      = 9012
	CodeTiFlashServerBusy         = 9013
)<|MERGE_RESOLUTION|>--- conflicted
+++ resolved
@@ -25,17 +25,9 @@
 	CodeLockAcquireFailAndNoWaitSet = 3572
 
 	// TiKV/PD/TiFlash errors.
-<<<<<<< HEAD
-	CodePDServerTimeout    = 9001
-	CodeTiKVServerBusy     = 9003
-	CodeResolveLockTimeout = 9004
-	CodeRegionUnavailable  = 9005
-=======
 	CodePDServerTimeout   = 9001
 	CodeTiKVServerBusy    = 9003
 	CodeRegionUnavailable = 9005
-	CodeGCTooEarly        = 9006
->>>>>>> 27cacd8c
 
 	CodeTiKVStoreLimit = 9008
 
