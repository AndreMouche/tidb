--- conflicted
+++ resolved
@@ -25,15 +25,6 @@
 	CodeLockAcquireFailAndNoWaitSet = 3572
 
 	// TiKV/PD/TiFlash errors.
-<<<<<<< HEAD
-	CodePDServerTimeout    = 9001
-	CodeTiKVServerBusy     = 9003
-	CodeResolveLockTimeout = 9004
-	CodeGCTooEarly         = 9006
-=======
-	CodeRegionUnavailable = 9005
->>>>>>> 26c948d5
-
 	CodeTiKVStoreLimit = 9008
 
 	CodeTiFlashServerTimeout = 9012
