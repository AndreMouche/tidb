--- conflicted
+++ resolved
@@ -57,11 +57,6 @@
 
 // error instances.
 var (
-<<<<<<< HEAD
-	ErrRegionUnavailable           = dbterror.ClassTiKV.NewStd(CodeRegionUnavailable)
-=======
-	ErrTiFlashServerTimeout        = dbterror.ClassTiKV.NewStd(CodeTiFlashServerTimeout)
->>>>>>> ff689c08
 	ErrQueryInterrupted            = dbterror.ClassTiKV.NewStd(CodeQueryInterrupted)
 	ErrLockAcquireFailAndNoWaitSet = dbterror.ClassTiKV.NewStd(CodeLockAcquireFailAndNoWaitSet)
 	ErrLockWaitTimeout             = dbterror.ClassTiKV.NewStd(CodeLockWaitTimeout)
