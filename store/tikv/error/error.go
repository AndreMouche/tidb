// Copyright 2016 PingCAP, Inc.
//
// Licensed under the Apache License, Version 2.0 (the "License");
// you may not use this file except in compliance with the License.
// You may obtain a copy of the License at
//
//     http://www.apache.org/licenses/LICENSE-2.0
//
// Unless required by applicable law or agreed to in writing, software
// distributed under the License is distributed on an "AS IS" BASIS,
// See the License for the specific language governing permissions and
// limitations under the License.

package error

import (
	"fmt"
	"time"

	"github.com/pingcap/errors"
	"github.com/pingcap/kvproto/pkg/kvrpcpb"
	"github.com/pingcap/kvproto/pkg/pdpb"
	"github.com/pingcap/tidb/util/dbterror"
)

var (
	// ErrBodyMissing response body is missing error
	ErrBodyMissing = errors.New("response body is missing")
	// ErrTiDBShuttingDown is returned when TiDB is closing and send request to tikv fail, do not retry.
	ErrTiDBShuttingDown = errors.New("tidb server shutting down")
	// ErrNotExist means the related data not exist.
	ErrNotExist = errors.New("not exist")
	// ErrCannotSetNilValue is the error when sets an empty value.
	ErrCannotSetNilValue = errors.New("can not set nil value")
	// ErrInvalidTxn is the error when commits or rollbacks in an invalid transaction.
	ErrInvalidTxn = errors.New("invalid transaction")
	// ErrTiKVServerTimeout is the error when tikv server is timeout.
	ErrTiKVServerTimeout = errors.New("tikv server timeout")
	// ErrTiKVStaleCommand is the error that the command is stale in tikv.
	ErrTiKVStaleCommand = errors.New("tikv stale command")
	// ErrTiKVMaxTimestampNotSynced is the error that tikv's max timestamp is not synced.
	ErrTiKVMaxTimestampNotSynced = errors.New("tikv max timestamp not synced")
	// ErrResolveLockTimeout is the error that resolve lock timeout.
	ErrResolveLockTimeout = errors.New("resolve lock timeout")
	// ErrTiKVServerBusy is the error when tikv server is busy.
	ErrTiKVServerBusy = errors.New("tikv server busy")
)

// MismatchClusterID represents the message that the cluster ID of the PD client does not match the PD.
const MismatchClusterID = "mismatch cluster id"

// error instances.
var (
	ErrTiFlashServerTimeout        = dbterror.ClassTiKV.NewStd(CodeTiFlashServerTimeout)
<<<<<<< HEAD
	ErrResolveLockTimeout          = dbterror.ClassTiKV.NewStd(CodeResolveLockTimeout)
=======
	ErrPDServerTimeout             = dbterror.ClassTiKV.NewStd(CodePDServerTimeout)
>>>>>>> 82cf05e5
	ErrRegionUnavailable           = dbterror.ClassTiKV.NewStd(CodeRegionUnavailable)
	ErrTiFlashServerBusy           = dbterror.ClassTiKV.NewStd(CodeTiFlashServerBusy)
	ErrQueryInterrupted            = dbterror.ClassTiKV.NewStd(CodeQueryInterrupted)
	ErrLockAcquireFailAndNoWaitSet = dbterror.ClassTiKV.NewStd(CodeLockAcquireFailAndNoWaitSet)
	ErrLockWaitTimeout             = dbterror.ClassTiKV.NewStd(CodeLockWaitTimeout)
	ErrTokenLimit                  = dbterror.ClassTiKV.NewStd(CodeTiKVStoreLimit)
	ErrUnknown                     = dbterror.ClassTiKV.NewStd(CodeUnknown)
)

// Registers error returned from TiKV.
var (
	_ = dbterror.ClassTiKV.NewStd(CodeDataOutOfRange)
	_ = dbterror.ClassTiKV.NewStd(CodeTruncatedWrongValue)
	_ = dbterror.ClassTiKV.NewStd(CodeDivisionByZero)
)

// IsErrNotFound checks if err is a kind of NotFound error.
func IsErrNotFound(err error) bool {
	return errors.ErrorEqual(err, ErrNotExist)
}

// ErrDeadlock wraps *kvrpcpb.Deadlock to implement the error interface.
// It also marks if the deadlock is retryable.
type ErrDeadlock struct {
	*kvrpcpb.Deadlock
	IsRetryable bool
}

func (d *ErrDeadlock) Error() string {
	return d.Deadlock.String()
}

// PDError wraps *pdpb.Error to implement the error interface.
type PDError struct {
	Err *pdpb.Error
}

func (d *PDError) Error() string {
	return d.Err.String()
}

// ErrKeyExist wraps *pdpb.AlreadyExist to implement the error interface.
type ErrKeyExist struct {
	*kvrpcpb.AlreadyExist
}

func (k *ErrKeyExist) Error() string {
	return k.AlreadyExist.String()
}

// IsErrKeyExist returns true if it is ErrKeyExist.
func IsErrKeyExist(err error) bool {
	_, ok := errors.Cause(err).(*ErrKeyExist)
	return ok
}

// ErrWriteConflict wraps *kvrpcpb.ErrWriteConflict to implement the error interface.
type ErrWriteConflict struct {
	*kvrpcpb.WriteConflict
}

func (k *ErrWriteConflict) Error() string {
	return k.WriteConflict.String()
}

// IsErrWriteConflict returns true if it is ErrWriteConflict.
func IsErrWriteConflict(err error) bool {
	_, ok := errors.Cause(err).(*ErrWriteConflict)
	return ok
}

//NewErrWriteConfictWithArgs generates an ErrWriteConflict with args.
func NewErrWriteConfictWithArgs(startTs, conflictTs, conflictCommitTs uint64, key []byte) *ErrWriteConflict {
	conflict := kvrpcpb.WriteConflict{
		StartTs:          startTs,
		ConflictTs:       conflictTs,
		Key:              key,
		ConflictCommitTs: conflictCommitTs,
	}
	return &ErrWriteConflict{WriteConflict: &conflict}
}

// ErrWriteConflictInLatch is the error when the commit meets an write conflict error when local latch is enabled.
type ErrWriteConflictInLatch struct {
	StartTS uint64
}

func (e *ErrWriteConflictInLatch) Error() string {
	return fmt.Sprintf("write conflict in latch,startTS: %v", e.StartTS)
}

// ErrRetryable wraps *kvrpcpb.Retryable to implement the error interface.
type ErrRetryable struct {
	Retryable string
}

func (k *ErrRetryable) Error() string {
	return k.Retryable
}

// ErrTxnTooLarge is the error when transaction is too large, lock time reached the maximum value.
type ErrTxnTooLarge struct {
	Size int
}

func (e *ErrTxnTooLarge) Error() string {
	return fmt.Sprintf("txn too large, size: %v.", e.Size)
}

// ErrEntryTooLarge is the error when a key value entry is too large.
type ErrEntryTooLarge struct {
	Limit uint64
	Size  uint64
}

func (e *ErrEntryTooLarge) Error() string {
	return fmt.Sprintf("entry size too large, size: %v,limit: %v.", e.Size, e.Limit)
}

<<<<<<< HEAD
// ErrPDServerTimeout is the error when pd server is timeout.
type ErrPDServerTimeout struct {
	msg string
}

// NewErrPDServerTimeout creates an ErrPDServerTimeout.
func NewErrPDServerTimeout(msg string) error {
	return &ErrPDServerTimeout{msg}
}

func (e *ErrPDServerTimeout) Error() string {
	return e.msg
=======
// ErrGCTooEarly is the error that GC life time is shorter than transaction duration
type ErrGCTooEarly struct {
	TxnStartTS  time.Time
	GCSafePoint time.Time
}

func (e *ErrGCTooEarly) Error() string {
	return fmt.Sprintf("GC life time is shorter than transaction duration, transaction starts at %v, GC safe point is %v", e.TxnStartTS, e.GCSafePoint)
>>>>>>> 82cf05e5
}<|MERGE_RESOLUTION|>--- conflicted
+++ resolved
@@ -52,11 +52,6 @@
 // error instances.
 var (
 	ErrTiFlashServerTimeout        = dbterror.ClassTiKV.NewStd(CodeTiFlashServerTimeout)
-<<<<<<< HEAD
-	ErrResolveLockTimeout          = dbterror.ClassTiKV.NewStd(CodeResolveLockTimeout)
-=======
-	ErrPDServerTimeout             = dbterror.ClassTiKV.NewStd(CodePDServerTimeout)
->>>>>>> 82cf05e5
 	ErrRegionUnavailable           = dbterror.ClassTiKV.NewStd(CodeRegionUnavailable)
 	ErrTiFlashServerBusy           = dbterror.ClassTiKV.NewStd(CodeTiFlashServerBusy)
 	ErrQueryInterrupted            = dbterror.ClassTiKV.NewStd(CodeQueryInterrupted)
@@ -176,7 +171,6 @@
 	return fmt.Sprintf("entry size too large, size: %v,limit: %v.", e.Size, e.Limit)
 }
 
-<<<<<<< HEAD
 // ErrPDServerTimeout is the error when pd server is timeout.
 type ErrPDServerTimeout struct {
 	msg string
@@ -189,7 +183,8 @@
 
 func (e *ErrPDServerTimeout) Error() string {
 	return e.msg
-=======
+}
+
 // ErrGCTooEarly is the error that GC life time is shorter than transaction duration
 type ErrGCTooEarly struct {
 	TxnStartTS  time.Time
@@ -198,5 +193,4 @@
 
 func (e *ErrGCTooEarly) Error() string {
 	return fmt.Sprintf("GC life time is shorter than transaction duration, transaction starts at %v, GC safe point is %v", e.TxnStartTS, e.GCSafePoint)
->>>>>>> 82cf05e5
 }