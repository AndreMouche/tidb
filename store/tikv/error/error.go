// Copyright 2016 PingCAP, Inc.
//
// Licensed under the Apache License, Version 2.0 (the "License");
// you may not use this file except in compliance with the License.
// You may obtain a copy of the License at
//
//     http://www.apache.org/licenses/LICENSE-2.0
//
// Unless required by applicable law or agreed to in writing, software
// distributed under the License is distributed on an "AS IS" BASIS,
// See the License for the specific language governing permissions and
// limitations under the License.

package error

import (
	"fmt"
	"time"

	"github.com/pingcap/errors"
	"github.com/pingcap/kvproto/pkg/kvrpcpb"
	"github.com/pingcap/kvproto/pkg/pdpb"
	"github.com/pingcap/tidb/util/dbterror"
)

var (
	// ErrBodyMissing response body is missing error
	ErrBodyMissing = errors.New("response body is missing")
	// ErrTiDBShuttingDown is returned when TiDB is closing and send request to tikv fail, do not retry.
	ErrTiDBShuttingDown = errors.New("tidb server shutting down")
	// ErrNotExist means the related data not exist.
	ErrNotExist = errors.New("not exist")
	// ErrCannotSetNilValue is the error when sets an empty value.
	ErrCannotSetNilValue = errors.New("can not set nil value")
	// ErrInvalidTxn is the error when commits or rollbacks in an invalid transaction.
	ErrInvalidTxn = errors.New("invalid transaction")
	// ErrTiKVServerTimeout is the error when tikv server is timeout.
	ErrTiKVServerTimeout = errors.New("tikv server timeout")
	// ErrTiFlashServerTimeout is the error when tiflash server is timeout.
	ErrTiFlashServerTimeout = errors.New("tiflash server timeout")
	// ErrTiKVStaleCommand is the error that the command is stale in tikv.
	ErrTiKVStaleCommand = errors.New("tikv stale command")
	// ErrTiKVMaxTimestampNotSynced is the error that tikv's max timestamp is not synced.
	ErrTiKVMaxTimestampNotSynced = errors.New("tikv max timestamp not synced")
	// ErrLockAcquireFailAndNoWaitSet is the error that acquire the lock failed while no wait is setted.
	ErrLockAcquireFailAndNoWaitSet = errors.New("lock acquired failed and no wait is setted")
	// ErrResolveLockTimeout is the error that resolve lock timeout.
	ErrResolveLockTimeout = errors.New("resolve lock timeout")
	// ErrLockWaitTimeout is the error that wait for the lock is timeout.
	ErrLockWaitTimeout = errors.New("lock wait timeout")
	// ErrTiKVServerBusy is the error when tikv server is busy.
	ErrTiKVServerBusy = errors.New("tikv server busy")
	// ErrTiFlashServerBusy is the error that tiflash server is busy.
	ErrTiFlashServerBusy = errors.New("tiflash server busy")
	// ErrRegionUnavailable is the error when region is not available.
	ErrRegionUnavailable = errors.New("region unavailable")
)

// MismatchClusterID represents the message that the cluster ID of the PD client does not match the PD.
const MismatchClusterID = "mismatch cluster id"

// error instances.
var (
<<<<<<< HEAD
	ErrQueryInterrupted = dbterror.ClassTiKV.NewStd(CodeQueryInterrupted)
	ErrLockWaitTimeout  = dbterror.ClassTiKV.NewStd(CodeLockWaitTimeout)
	ErrTokenLimit       = dbterror.ClassTiKV.NewStd(CodeTiKVStoreLimit)
	ErrUnknown          = dbterror.ClassTiKV.NewStd(CodeUnknown)
=======
	ErrQueryInterrupted            = dbterror.ClassTiKV.NewStd(CodeQueryInterrupted)
	ErrLockAcquireFailAndNoWaitSet = dbterror.ClassTiKV.NewStd(CodeLockAcquireFailAndNoWaitSet)
	ErrUnknown                     = dbterror.ClassTiKV.NewStd(CodeUnknown)
>>>>>>> 5460b5c7
)

// IsErrNotFound checks if err is a kind of NotFound error.
func IsErrNotFound(err error) bool {
	return errors.ErrorEqual(err, ErrNotExist)
}

// ErrDeadlock wraps *kvrpcpb.Deadlock to implement the error interface.
// It also marks if the deadlock is retryable.
type ErrDeadlock struct {
	*kvrpcpb.Deadlock
	IsRetryable bool
}

func (d *ErrDeadlock) Error() string {
	return d.Deadlock.String()
}

// PDError wraps *pdpb.Error to implement the error interface.
type PDError struct {
	Err *pdpb.Error
}

func (d *PDError) Error() string {
	return d.Err.String()
}

// ErrKeyExist wraps *pdpb.AlreadyExist to implement the error interface.
type ErrKeyExist struct {
	*kvrpcpb.AlreadyExist
}

func (k *ErrKeyExist) Error() string {
	return k.AlreadyExist.String()
}

// IsErrKeyExist returns true if it is ErrKeyExist.
func IsErrKeyExist(err error) bool {
	_, ok := errors.Cause(err).(*ErrKeyExist)
	return ok
}

// ErrWriteConflict wraps *kvrpcpb.ErrWriteConflict to implement the error interface.
type ErrWriteConflict struct {
	*kvrpcpb.WriteConflict
}

func (k *ErrWriteConflict) Error() string {
	return k.WriteConflict.String()
}

// IsErrWriteConflict returns true if it is ErrWriteConflict.
func IsErrWriteConflict(err error) bool {
	_, ok := errors.Cause(err).(*ErrWriteConflict)
	return ok
}

//NewErrWriteConfictWithArgs generates an ErrWriteConflict with args.
func NewErrWriteConfictWithArgs(startTs, conflictTs, conflictCommitTs uint64, key []byte) *ErrWriteConflict {
	conflict := kvrpcpb.WriteConflict{
		StartTs:          startTs,
		ConflictTs:       conflictTs,
		Key:              key,
		ConflictCommitTs: conflictCommitTs,
	}
	return &ErrWriteConflict{WriteConflict: &conflict}
}

// ErrWriteConflictInLatch is the error when the commit meets an write conflict error when local latch is enabled.
type ErrWriteConflictInLatch struct {
	StartTS uint64
}

func (e *ErrWriteConflictInLatch) Error() string {
	return fmt.Sprintf("write conflict in latch,startTS: %v", e.StartTS)
}

// ErrRetryable wraps *kvrpcpb.Retryable to implement the error interface.
type ErrRetryable struct {
	Retryable string
}

func (k *ErrRetryable) Error() string {
	return k.Retryable
}

// ErrTxnTooLarge is the error when transaction is too large, lock time reached the maximum value.
type ErrTxnTooLarge struct {
	Size int
}

func (e *ErrTxnTooLarge) Error() string {
	return fmt.Sprintf("txn too large, size: %v.", e.Size)
}

// ErrEntryTooLarge is the error when a key value entry is too large.
type ErrEntryTooLarge struct {
	Limit uint64
	Size  uint64
}

func (e *ErrEntryTooLarge) Error() string {
	return fmt.Sprintf("entry size too large, size: %v,limit: %v.", e.Size, e.Limit)
}

// ErrPDServerTimeout is the error when pd server is timeout.
type ErrPDServerTimeout struct {
	msg string
}

// NewErrPDServerTimeout creates an ErrPDServerTimeout.
func NewErrPDServerTimeout(msg string) error {
	return &ErrPDServerTimeout{msg}
}

func (e *ErrPDServerTimeout) Error() string {
	return e.msg
}

// ErrGCTooEarly is the error that GC life time is shorter than transaction duration
type ErrGCTooEarly struct {
	TxnStartTS  time.Time
	GCSafePoint time.Time
}

func (e *ErrGCTooEarly) Error() string {
	return fmt.Sprintf("GC life time is shorter than transaction duration, transaction starts at %v, GC safe point is %v", e.TxnStartTS, e.GCSafePoint)
}

// ErrTokenLimit is the error that token is up to the limit.
type ErrTokenLimit struct {
	StoreID uint64
}

func (e *ErrTokenLimit) Error() string {
	return fmt.Sprintf("Store token is up to the limit, store id = %d.", e.StoreID)
}<|MERGE_RESOLUTION|>--- conflicted
+++ resolved
@@ -61,16 +61,8 @@
 
 // error instances.
 var (
-<<<<<<< HEAD
 	ErrQueryInterrupted = dbterror.ClassTiKV.NewStd(CodeQueryInterrupted)
-	ErrLockWaitTimeout  = dbterror.ClassTiKV.NewStd(CodeLockWaitTimeout)
-	ErrTokenLimit       = dbterror.ClassTiKV.NewStd(CodeTiKVStoreLimit)
 	ErrUnknown          = dbterror.ClassTiKV.NewStd(CodeUnknown)
-=======
-	ErrQueryInterrupted            = dbterror.ClassTiKV.NewStd(CodeQueryInterrupted)
-	ErrLockAcquireFailAndNoWaitSet = dbterror.ClassTiKV.NewStd(CodeLockAcquireFailAndNoWaitSet)
-	ErrUnknown                     = dbterror.ClassTiKV.NewStd(CodeUnknown)
->>>>>>> 5460b5c7
 )
 
 // IsErrNotFound checks if err is a kind of NotFound error.
