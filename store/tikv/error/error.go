--- conflicted
+++ resolved
@@ -27,13 +27,10 @@
 	ErrTiDBShuttingDown = errors.New("tidb server shutting down")
 	// ErrNotExist means the related data not exist.
 	ErrNotExist = errors.New("not exist")
-<<<<<<< HEAD
 	// ErrCannotSetNilValue is the error when sets an empty value.
 	ErrCannotSetNilValue = errors.New("can not set nil value")
-=======
 	// ErrInvalidTxn is the error when commits or rollbacks in an invalid transaction.
 	ErrInvalidTxn = errors.New("invalid transaction")
->>>>>>> aaa3b748
 )
 
 // MismatchClusterID represents the message that the cluster ID of the PD client does not match the PD.
