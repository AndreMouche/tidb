// Copyright 2017 PingCAP, Inc.
//
// Licensed under the Apache License, Version 2.0 (the "License");
// you may not use this file except in compliance with the License.
// You may obtain a copy of the License at
//
//     http://www.apache.org/licenses/LICENSE-2.0
//
// Unless required by applicable law or agreed to in writing, software
// distributed under the License is distributed on an "AS IS" BASIS,
// See the License for the specific language governing permissions and
// limitations under the License.

package gcworker

import (
	"bytes"
	"context"
	"fmt"
	"math"
	"sort"
	"strconv"
	"sync"
	"sync/atomic"
	"testing"
	"time"

	. "github.com/pingcap/check"
	"github.com/pingcap/errors"
	"github.com/pingcap/failpoint"
	"github.com/pingcap/kvproto/pkg/errorpb"
	"github.com/pingcap/kvproto/pkg/kvrpcpb"
	"github.com/pingcap/kvproto/pkg/metapb"
	"github.com/pingcap/tidb/ddl/placement"
	"github.com/pingcap/tidb/ddl/util"
	"github.com/pingcap/tidb/domain"
	"github.com/pingcap/tidb/domain/infosync"
	"github.com/pingcap/tidb/kv"
	"github.com/pingcap/tidb/session"
	"github.com/pingcap/tidb/store/mockstore"
	"github.com/pingcap/tidb/store/mockstore/mocktikv"
	"github.com/pingcap/tidb/store/tikv"
	"github.com/pingcap/tidb/store/tikv/mockstore/cluster"
	"github.com/pingcap/tidb/store/tikv/oracle"
	"github.com/pingcap/tidb/store/tikv/oracle/oracles"
	"github.com/pingcap/tidb/store/tikv/tikvrpc"
	pd "github.com/tikv/pd/client"
)

func TestT(t *testing.T) {
	TestingT(t)
}

type testGCWorkerSuite struct {
	store      kv.Storage
	tikvStore  tikv.Storage
	cluster    cluster.Cluster
	oracle     *oracles.MockOracle
	gcWorker   *GCWorker
	dom        *domain.Domain
	client     *testGCWorkerClient
	pdClient   pd.Client
	initRegion struct {
		storeIDs []uint64
		peerIDs  []uint64
		regionID uint64
	}
}

var _ = SerialSuites(&testGCWorkerSuite{})

func (s *testGCWorkerSuite) SetUpTest(c *C) {
	hijackClient := func(client tikv.Client) tikv.Client {
		s.client = &testGCWorkerClient{
			Client: client,
		}
		client = s.client
		return client
	}

	store, err := mockstore.NewMockStore(
		mockstore.WithStoreType(mockstore.MockTiKV),
		mockstore.WithClusterInspector(func(c cluster.Cluster) {
			s.initRegion.storeIDs, s.initRegion.peerIDs, s.initRegion.regionID, _ = mockstore.BootstrapWithMultiStores(c, 3)
			s.cluster = c
		}),
		mockstore.WithClientHijacker(hijackClient),
		mockstore.WithPDClientHijacker(func(c pd.Client) pd.Client {
			s.pdClient = c
			return c
		}),
	)
	c.Assert(err, IsNil)

	s.store = store
	s.tikvStore = store.(tikv.Storage)
	s.oracle = &oracles.MockOracle{}
<<<<<<< HEAD
	s.store.SetOracle(s.oracle)
	s.dom, err = session.BootstrapSession(s.store.(kv.Storage))
=======
	s.tikvStore.SetOracle(s.oracle)
	s.dom, err = session.BootstrapSession(s.store)
>>>>>>> 35534ae7
	c.Assert(err, IsNil)

	gcWorker, err := NewGCWorker(s.store, s.pdClient)
	c.Assert(err, IsNil)
	gcWorker.Start()
	gcWorker.Close()
	s.gcWorker = gcWorker
}

func (s *testGCWorkerSuite) TearDownTest(c *C) {
	s.dom.Close()
	err := s.store.Close()
	c.Assert(err, IsNil)
}

func (s *testGCWorkerSuite) timeEqual(c *C, t1, t2 time.Time, epsilon time.Duration) {
	c.Assert(math.Abs(float64(t1.Sub(t2))), Less, float64(epsilon))
}

func (s *testGCWorkerSuite) mustPut(c *C, key, value string) {
	txn, err := s.store.(kv.Storage).Begin()
	c.Assert(err, IsNil)
	err = txn.Set([]byte(key), []byte(value))
	c.Assert(err, IsNil)
	err = txn.Commit(context.Background())
	c.Assert(err, IsNil)
}

func (s *testGCWorkerSuite) mustGet(c *C, key string, ts uint64) string {
	snap := s.store.GetSnapshot(kv.Version{Ver: ts})
	value, err := snap.Get(context.TODO(), []byte(key))
	c.Assert(err, IsNil)
	return string(value)
}

func (s *testGCWorkerSuite) mustGetNone(c *C, key string, ts uint64) {
	snap := s.store.GetSnapshot(kv.Version{Ver: ts})
	_, err := snap.Get(context.TODO(), []byte(key))
	if err != nil {
		// Unistore's gc is based on compaction filter.
		// So skip the error check if err == nil.
		c.Assert(err, Equals, kv.ErrNotExist)
	}
}

func (s *testGCWorkerSuite) mustAllocTs(c *C) uint64 {
	ts, err := s.oracle.GetTimestamp(context.Background(), &oracle.Option{})
	c.Assert(err, IsNil)
	return ts
}

func (s *testGCWorkerSuite) mustGetSafePointFromPd(c *C) uint64 {
	// UpdateGCSafePoint returns the newest safePoint after the updating, which can be used to check whether the
	// safePoint is successfully uploaded.
	safePoint, err := s.pdClient.UpdateGCSafePoint(context.Background(), 0)
	c.Assert(err, IsNil)
	return safePoint
}

func (s *testGCWorkerSuite) mustGetMinServiceSafePointFromPd(c *C) uint64 {
	// UpdateServiceGCSafePoint returns the minimal service safePoint. If trying to update it with a value less than the
	// current minimal safePoint, nothing will be updated and the current minimal one will be returned. So we can use
	// this API to check the current safePoint.
	// This function shouldn't be invoked when there's no service safePoint set.
	minSafePoint, err := s.pdClient.UpdateServiceGCSafePoint(context.Background(), "test", 0, 0)
	c.Assert(err, IsNil)
	return minSafePoint
}

func (s *testGCWorkerSuite) mustUpdateServiceGCSafePoint(c *C, serviceID string, safePoint, expectedMinSafePoint uint64) {
	minSafePoint, err := s.pdClient.UpdateServiceGCSafePoint(context.Background(), serviceID, math.MaxInt64, safePoint)
	c.Assert(err, IsNil)
	c.Assert(minSafePoint, Equals, expectedMinSafePoint)
}

func (s *testGCWorkerSuite) mustRemoveServiceGCSafePoint(c *C, serviceID string, safePoint, expectedMinSafePoint uint64) {
	minSafePoint, err := s.pdClient.UpdateServiceGCSafePoint(context.Background(), serviceID, 0, safePoint)
	c.Assert(err, IsNil)
	c.Assert(minSafePoint, Equals, expectedMinSafePoint)
}

func (s *testGCWorkerSuite) mustSetTiDBServiceSafePoint(c *C, safePoint, expectedMinSafePoint uint64) {
	minSafePoint, err := s.gcWorker.setGCWorkerServiceSafePoint(context.Background(), safePoint)
	c.Assert(err, IsNil)
	c.Assert(minSafePoint, Equals, expectedMinSafePoint)
}

// gcProbe represents a key that contains multiple versions, one of which should be collected. Execution of GC with
// greater ts will be detected, but it may not work properly if there are newer versions of the key.
// This is not used to check the correctness of GC algorithm, but only for checking whether GC has been executed on the
// specified key. Create this using `s.createGCProbe`.
type gcProbe struct {
	key string
	// The ts that can see the version that should be deleted.
	v1Ts uint64
	// The ts that can see the version that should be kept.
	v2Ts uint64
}

// createGCProbe creates gcProbe on specified key.
func (s *testGCWorkerSuite) createGCProbe(c *C, key string) *gcProbe {
	s.mustPut(c, key, "v1")
	ts1 := s.mustAllocTs(c)
	s.mustPut(c, key, "v2")
	ts2 := s.mustAllocTs(c)
	p := &gcProbe{
		key:  key,
		v1Ts: ts1,
		v2Ts: ts2,
	}
	s.checkNotCollected(c, p)
	return p
}

// checkCollected asserts the gcProbe has been correctly collected.
func (s *testGCWorkerSuite) checkCollected(c *C, p *gcProbe) {
	s.mustGetNone(c, p.key, p.v1Ts)
	c.Assert(s.mustGet(c, p.key, p.v2Ts), Equals, "v2")
}

// checkNotCollected asserts the gcProbe has not been collected.
func (s *testGCWorkerSuite) checkNotCollected(c *C, p *gcProbe) {
	c.Assert(s.mustGet(c, p.key, p.v1Ts), Equals, "v1")
	c.Assert(s.mustGet(c, p.key, p.v2Ts), Equals, "v2")
}

func (s *testGCWorkerSuite) TestGetOracleTime(c *C) {
	t1, err := s.gcWorker.getOracleTime()
	c.Assert(err, IsNil)
	s.timeEqual(c, time.Now(), t1, time.Millisecond*10)

	s.oracle.AddOffset(time.Second * 10)
	t2, err := s.gcWorker.getOracleTime()
	c.Assert(err, IsNil)
	s.timeEqual(c, t2, t1.Add(time.Second*10), time.Millisecond*10)
}

func (s *testGCWorkerSuite) TestMinStartTS(c *C) {
	ctx := context.Background()
	spkv := s.tikvStore.GetSafePointKV()
	err := spkv.Put(fmt.Sprintf("%s/%s", infosync.ServerMinStartTSPath, "a"), strconv.FormatUint(math.MaxUint64, 10))
	c.Assert(err, IsNil)
	now := oracle.GoTimeToTS(time.Now())
	sp := s.gcWorker.calcSafePointByMinStartTS(ctx, now)
	c.Assert(sp, Equals, now)
	err = spkv.Put(fmt.Sprintf("%s/%s", infosync.ServerMinStartTSPath, "a"), "0")
	c.Assert(err, IsNil)
	sp = s.gcWorker.calcSafePointByMinStartTS(ctx, now)
	c.Assert(sp, Equals, uint64(0))

	err = spkv.Put(fmt.Sprintf("%s/%s", infosync.ServerMinStartTSPath, "a"), "0")
	c.Assert(err, IsNil)
	err = spkv.Put(fmt.Sprintf("%s/%s", infosync.ServerMinStartTSPath, "b"), "1")
	c.Assert(err, IsNil)
	sp = s.gcWorker.calcSafePointByMinStartTS(ctx, now)
	c.Assert(sp, Equals, uint64(0))

	err = spkv.Put(fmt.Sprintf("%s/%s", infosync.ServerMinStartTSPath, "a"),
		strconv.FormatUint(now, 10))
	c.Assert(err, IsNil)
	err = spkv.Put(fmt.Sprintf("%s/%s", infosync.ServerMinStartTSPath, "b"),
		strconv.FormatUint(now-oracle.EncodeTSO(20000), 10))
	c.Assert(err, IsNil)
	sp = s.gcWorker.calcSafePointByMinStartTS(ctx, now-oracle.EncodeTSO(10000))
	c.Assert(sp, Equals, now-oracle.EncodeTSO(20000))
}

func (s *testGCWorkerSuite) TestPrepareGC(c *C) {
	now, err := s.gcWorker.getOracleTime()
	c.Assert(err, IsNil)
	close(s.gcWorker.done)
	ok, _, err := s.gcWorker.prepare()
	c.Assert(err, IsNil)
	c.Assert(ok, IsFalse)
	lastRun, err := s.gcWorker.loadTime(gcLastRunTimeKey)
	c.Assert(err, IsNil)
	c.Assert(lastRun, NotNil)
	safePoint, err := s.gcWorker.loadTime(gcSafePointKey)
	c.Assert(err, IsNil)
	s.timeEqual(c, safePoint.Add(gcDefaultLifeTime), now, 2*time.Second)

	// Change GC run interval.
	err = s.gcWorker.saveDuration(gcRunIntervalKey, time.Minute*5)
	c.Assert(err, IsNil)
	s.oracle.AddOffset(time.Minute * 4)
	ok, _, err = s.gcWorker.prepare()
	c.Assert(err, IsNil)
	c.Assert(ok, IsFalse)
	s.oracle.AddOffset(time.Minute * 2)
	ok, _, err = s.gcWorker.prepare()
	c.Assert(err, IsNil)
	c.Assert(ok, IsTrue)

	// Change GC life time.
	err = s.gcWorker.saveDuration(gcLifeTimeKey, time.Minute*30)
	c.Assert(err, IsNil)
	s.oracle.AddOffset(time.Minute * 5)
	ok, _, err = s.gcWorker.prepare()
	c.Assert(err, IsNil)
	c.Assert(ok, IsFalse)
	s.oracle.AddOffset(time.Minute * 40)
	now, err = s.gcWorker.getOracleTime()
	c.Assert(err, IsNil)
	ok, _, err = s.gcWorker.prepare()
	c.Assert(err, IsNil)
	c.Assert(ok, IsTrue)
	safePoint, err = s.gcWorker.loadTime(gcSafePointKey)
	c.Assert(err, IsNil)
	s.timeEqual(c, safePoint.Add(time.Minute*30), now, 2*time.Second)

	// Change GC concurrency.
	concurrency, err := s.gcWorker.loadGCConcurrencyWithDefault()
	c.Assert(err, IsNil)
	c.Assert(concurrency, Equals, gcDefaultConcurrency)

	err = s.gcWorker.saveValueToSysTable(gcConcurrencyKey, strconv.Itoa(gcMinConcurrency))
	c.Assert(err, IsNil)
	concurrency, err = s.gcWorker.loadGCConcurrencyWithDefault()
	c.Assert(err, IsNil)
	c.Assert(concurrency, Equals, gcMinConcurrency)

	err = s.gcWorker.saveValueToSysTable(gcConcurrencyKey, strconv.Itoa(-1))
	c.Assert(err, IsNil)
	concurrency, err = s.gcWorker.loadGCConcurrencyWithDefault()
	c.Assert(err, IsNil)
	c.Assert(concurrency, Equals, gcMinConcurrency)

	err = s.gcWorker.saveValueToSysTable(gcConcurrencyKey, strconv.Itoa(1000000))
	c.Assert(err, IsNil)
	concurrency, err = s.gcWorker.loadGCConcurrencyWithDefault()
	c.Assert(err, IsNil)
	c.Assert(concurrency, Equals, gcMaxConcurrency)

	// Change GC enable status.
	s.oracle.AddOffset(time.Minute * 40)
	err = s.gcWorker.saveValueToSysTable(gcEnableKey, booleanFalse)
	c.Assert(err, IsNil)
	ok, _, err = s.gcWorker.prepare()
	c.Assert(err, IsNil)
	c.Assert(ok, IsFalse)
	err = s.gcWorker.saveValueToSysTable(gcEnableKey, booleanTrue)
	c.Assert(err, IsNil)
	ok, _, err = s.gcWorker.prepare()
	c.Assert(err, IsNil)
	c.Assert(ok, IsTrue)

	// Check gc life time small than min.
	s.oracle.AddOffset(time.Minute * 40)
	err = s.gcWorker.saveDuration(gcLifeTimeKey, time.Minute)
	c.Assert(err, IsNil)
	ok, _, err = s.gcWorker.prepare()
	c.Assert(err, IsNil)
	c.Assert(ok, IsTrue)
	lifeTime, err := s.gcWorker.loadDuration(gcLifeTimeKey)
	c.Assert(err, IsNil)
	c.Assert(*lifeTime, Equals, gcMinLifeTime)

	s.oracle.AddOffset(time.Minute * 40)
	err = s.gcWorker.saveDuration(gcLifeTimeKey, time.Minute*30)
	c.Assert(err, IsNil)
	ok, _, err = s.gcWorker.prepare()
	c.Assert(err, IsNil)
	c.Assert(ok, IsTrue)
	lifeTime, err = s.gcWorker.loadDuration(gcLifeTimeKey)
	c.Assert(err, IsNil)
	c.Assert(*lifeTime, Equals, 30*time.Minute)

	// Change auto concurrency
	err = s.gcWorker.saveValueToSysTable(gcAutoConcurrencyKey, booleanFalse)
	c.Assert(err, IsNil)
	useAutoConcurrency, err := s.gcWorker.checkUseAutoConcurrency()
	c.Assert(err, IsNil)
	c.Assert(useAutoConcurrency, IsFalse)
	err = s.gcWorker.saveValueToSysTable(gcAutoConcurrencyKey, booleanTrue)
	c.Assert(err, IsNil)
	useAutoConcurrency, err = s.gcWorker.checkUseAutoConcurrency()
	c.Assert(err, IsNil)
	c.Assert(useAutoConcurrency, IsTrue)

	// Check skipping GC if safe point is not changed.
	safePointTime, err := s.gcWorker.loadTime(gcSafePointKey)
	minStartTS := oracle.GoTimeToTS(*safePointTime) + 1
	c.Assert(err, IsNil)
	spkv := s.tikvStore.GetSafePointKV()
	err = spkv.Put(fmt.Sprintf("%s/%s", infosync.ServerMinStartTSPath, "a"), strconv.FormatUint(minStartTS, 10))
	c.Assert(err, IsNil)
	s.oracle.AddOffset(time.Minute * 40)
	ok, safepoint, err := s.gcWorker.prepare()
	c.Assert(err, IsNil)
	c.Assert(ok, IsFalse)
	c.Assert(safepoint, Equals, uint64(0))
}

func (s *testGCWorkerSuite) TestDoGCForOneRegion(c *C) {
	ctx := context.Background()
	bo := tikv.NewBackofferWithVars(ctx, tikv.GcOneRegionMaxBackoff, nil)
	loc, err := s.tikvStore.GetRegionCache().LocateKey(bo, []byte(""))
	c.Assert(err, IsNil)
	var regionErr *errorpb.Error

	p := s.createGCProbe(c, "k1")
	regionErr, err = s.gcWorker.doGCForRegion(bo, s.mustAllocTs(c), loc.Region)
	c.Assert(regionErr, IsNil)
	c.Assert(err, IsNil)
	s.checkCollected(c, p)

	c.Assert(failpoint.Enable("github.com/pingcap/tidb/store/tikv/tikvStoreSendReqResult", `return("timeout")`), IsNil)
	regionErr, err = s.gcWorker.doGCForRegion(bo, s.mustAllocTs(c), loc.Region)
	c.Assert(regionErr, IsNil)
	c.Assert(err, NotNil)
	c.Assert(failpoint.Disable("github.com/pingcap/tidb/store/tikv/tikvStoreSendReqResult"), IsNil)

	c.Assert(failpoint.Enable("github.com/pingcap/tidb/store/tikv/tikvStoreSendReqResult", `return("GCNotLeader")`), IsNil)
	regionErr, err = s.gcWorker.doGCForRegion(bo, s.mustAllocTs(c), loc.Region)
	c.Assert(regionErr.GetNotLeader(), NotNil)
	c.Assert(err, IsNil)
	c.Assert(failpoint.Disable("github.com/pingcap/tidb/store/tikv/tikvStoreSendReqResult"), IsNil)

	c.Assert(failpoint.Enable("github.com/pingcap/tidb/store/tikv/tikvStoreSendReqResult", `return("GCServerIsBusy")`), IsNil)
	regionErr, err = s.gcWorker.doGCForRegion(bo, s.mustAllocTs(c), loc.Region)
	c.Assert(regionErr.GetServerIsBusy(), NotNil)
	c.Assert(err, IsNil)
	c.Assert(failpoint.Disable("github.com/pingcap/tidb/store/tikv/tikvStoreSendReqResult"), IsNil)
}

func (s *testGCWorkerSuite) TestGetGCConcurrency(c *C) {
	// Pick a concurrency that doesn't equal to the number of stores.
	concurrencyConfig := 25
	c.Assert(concurrencyConfig, Not(Equals), len(s.cluster.GetAllStores()))
	err := s.gcWorker.saveValueToSysTable(gcConcurrencyKey, strconv.Itoa(concurrencyConfig))
	c.Assert(err, IsNil)

	ctx := context.Background()

	err = s.gcWorker.saveValueToSysTable(gcAutoConcurrencyKey, booleanFalse)
	c.Assert(err, IsNil)
	concurrency, err := s.gcWorker.getGCConcurrency(ctx)
	c.Assert(err, IsNil)
	c.Assert(concurrency, Equals, concurrencyConfig)

	err = s.gcWorker.saveValueToSysTable(gcAutoConcurrencyKey, booleanTrue)
	c.Assert(err, IsNil)
	concurrency, err = s.gcWorker.getGCConcurrency(ctx)
	c.Assert(err, IsNil)
	c.Assert(concurrency, Equals, len(s.cluster.GetAllStores()))
}

func (s *testGCWorkerSuite) TestDoGC(c *C) {
	var err error
	ctx := context.Background()

	gcSafePointCacheInterval = 1

	p := s.createGCProbe(c, "k1")
	err = s.gcWorker.doGC(ctx, s.mustAllocTs(c), gcDefaultConcurrency)
	c.Assert(err, IsNil)
	s.checkCollected(c, p)

	p = s.createGCProbe(c, "k1")
	err = s.gcWorker.doGC(ctx, s.mustAllocTs(c), gcMinConcurrency)
	c.Assert(err, IsNil)
	s.checkCollected(c, p)

	p = s.createGCProbe(c, "k1")
	err = s.gcWorker.doGC(ctx, s.mustAllocTs(c), gcMaxConcurrency)
	c.Assert(err, IsNil)
	s.checkCollected(c, p)
}

func (s *testGCWorkerSuite) TestCheckGCMode(c *C) {
	useDistributedGC, err := s.gcWorker.checkUseDistributedGC()
	c.Assert(err, IsNil)
	c.Assert(useDistributedGC, Equals, true)
	// Now the row must be set to the default value.
	str, err := s.gcWorker.loadValueFromSysTable(gcModeKey)
	c.Assert(err, IsNil)
	c.Assert(str, Equals, gcModeDistributed)

	err = s.gcWorker.saveValueToSysTable(gcModeKey, gcModeCentral)
	c.Assert(err, IsNil)
	useDistributedGC, err = s.gcWorker.checkUseDistributedGC()
	c.Assert(err, IsNil)
	c.Assert(useDistributedGC, Equals, false)

	err = s.gcWorker.saveValueToSysTable(gcModeKey, gcModeDistributed)
	c.Assert(err, IsNil)
	useDistributedGC, err = s.gcWorker.checkUseDistributedGC()
	c.Assert(err, IsNil)
	c.Assert(useDistributedGC, Equals, true)

	err = s.gcWorker.saveValueToSysTable(gcModeKey, "invalid_mode")
	c.Assert(err, IsNil)
	useDistributedGC, err = s.gcWorker.checkUseDistributedGC()
	c.Assert(err, IsNil)
	c.Assert(useDistributedGC, Equals, true)
}

func (s *testGCWorkerSuite) TestCheckScanLockMode(c *C) {
	usePhysical, err := s.gcWorker.checkUsePhysicalScanLock()
	c.Assert(err, IsNil)
	c.Assert(usePhysical, Equals, false)
	c.Assert(usePhysical, Equals, gcScanLockModeDefault == gcScanLockModePhysical)
	// Now the row must be set to the default value.
	str, err := s.gcWorker.loadValueFromSysTable(gcScanLockModeKey)
	c.Assert(err, IsNil)
	c.Assert(str, Equals, gcScanLockModeDefault)

	err = s.gcWorker.saveValueToSysTable(gcScanLockModeKey, gcScanLockModePhysical)
	c.Assert(err, IsNil)
	usePhysical, err = s.gcWorker.checkUsePhysicalScanLock()
	c.Assert(err, IsNil)
	c.Assert(usePhysical, Equals, true)

	err = s.gcWorker.saveValueToSysTable(gcScanLockModeKey, gcScanLockModeLegacy)
	c.Assert(err, IsNil)
	usePhysical, err = s.gcWorker.checkUsePhysicalScanLock()
	c.Assert(err, IsNil)
	c.Assert(usePhysical, Equals, false)

	err = s.gcWorker.saveValueToSysTable(gcScanLockModeKey, "invalid_mode")
	c.Assert(err, IsNil)
	usePhysical, err = s.gcWorker.checkUsePhysicalScanLock()
	c.Assert(err, IsNil)
	c.Assert(usePhysical, Equals, false)
}

func (s *testGCWorkerSuite) TestNeedsGCOperationForStore(c *C) {
	newStore := func(state metapb.StoreState, hasEngineLabel bool, engineLabel string) *metapb.Store {
		store := &metapb.Store{}
		store.State = state
		if hasEngineLabel {
			store.Labels = []*metapb.StoreLabel{{Key: placement.EngineLabelKey, Value: engineLabel}}
		}
		return store
	}

	// TiKV needs to do the store-level GC operations.
	for _, state := range []metapb.StoreState{metapb.StoreState_Up, metapb.StoreState_Offline, metapb.StoreState_Tombstone} {
		needGC := state != metapb.StoreState_Tombstone
		res, err := needsGCOperationForStore(newStore(state, false, ""))
		c.Assert(err, IsNil)
		c.Assert(res, Equals, needGC)
		res, err = needsGCOperationForStore(newStore(state, true, ""))
		c.Assert(err, IsNil)
		c.Assert(res, Equals, needGC)
		res, err = needsGCOperationForStore(newStore(state, true, placement.EngineLabelTiKV))
		c.Assert(err, IsNil)
		c.Assert(res, Equals, needGC)

		// TiFlash does not need these operations.
		res, err = needsGCOperationForStore(newStore(state, true, placement.EngineLabelTiFlash))
		c.Assert(err, IsNil)
		c.Assert(res, IsFalse)
	}
	// Throw an error for unknown store types.
	_, err := needsGCOperationForStore(newStore(metapb.StoreState_Up, true, "invalid"))
	c.Assert(err, NotNil)
}

const (
	failRPCErr  = 0
	failNilResp = 1
	failErrResp = 2
)

func (s *testGCWorkerSuite) testDeleteRangesFailureImpl(c *C, failType int) {
	c.Assert(failpoint.Enable("github.com/pingcap/tidb/store/gcworker/mockHistoryJobForGC", "return(1)"), IsNil)
	defer func() {
		c.Assert(failpoint.Disable("github.com/pingcap/tidb/store/gcworker/mockHistoryJobForGC"), IsNil)
	}()

	// Put some delete range tasks.
	se := createSession(s.gcWorker.store)
	defer se.Close()
	_, err := se.Execute(context.Background(), `INSERT INTO mysql.gc_delete_range VALUES
		("1", "2", "31", "32", "10"),
		("3", "4", "33", "34", "10"),
		("5", "6", "35", "36", "10")`)
	c.Assert(err, IsNil)

	ranges := []util.DelRangeTask{
		{
			JobID:     1,
			ElementID: 2,
			StartKey:  []byte("1"),
			EndKey:    []byte("2"),
		},
		{
			JobID:     3,
			ElementID: 4,
			StartKey:  []byte("3"),
			EndKey:    []byte("4"),
		},
		{
			JobID:     5,
			ElementID: 6,
			StartKey:  []byte("5"),
			EndKey:    []byte("6"),
		},
	}

	// Check the delete range tasks.
	preparedRanges, err := util.LoadDeleteRanges(se, 20)
	se.Close()
	c.Assert(err, IsNil)
	c.Assert(preparedRanges, DeepEquals, ranges)

	stores, err := s.gcWorker.getStoresForGC(context.Background())
	c.Assert(err, IsNil)
	c.Assert(len(stores), Equals, 3)

	// Sort by address for checking.
	sort.Slice(stores, func(i, j int) bool { return stores[i].Address < stores[j].Address })

	sendReqCh := make(chan SentReq, 20)

	// The request sent to the specified key and store wil fail.
	var (
		failKey   []byte
		failStore *metapb.Store
	)
	s.client.unsafeDestroyRangeHandler = func(addr string, req *tikvrpc.Request) (*tikvrpc.Response, error) {
		sendReqCh <- SentReq{req, addr}
		resp := &tikvrpc.Response{
			Resp: &kvrpcpb.UnsafeDestroyRangeResponse{},
		}
		if bytes.Equal(req.UnsafeDestroyRange().GetStartKey(), failKey) && addr == failStore.GetAddress() {
			if failType == failRPCErr {
				return nil, errors.New("error")
			} else if failType == failNilResp {
				resp.Resp = nil
			} else if failType == failErrResp {
				(resp.Resp.(*kvrpcpb.UnsafeDestroyRangeResponse)).Error = "error"
			} else {
				panic("unreachable")
			}
		}
		return resp, nil
	}
	defer func() { s.client.unsafeDestroyRangeHandler = nil }()

	// Make the logic in a closure to reduce duplicated code that tests deleteRanges and
	test := func(redo bool) {
		deleteRangeFunc := s.gcWorker.deleteRanges
		loadRangesFunc := util.LoadDeleteRanges
		if redo {
			deleteRangeFunc = s.gcWorker.redoDeleteRanges
			loadRangesFunc = util.LoadDoneDeleteRanges
		}

		// Make the first request fail.
		failKey = ranges[0].StartKey
		failStore = stores[0]

		err = deleteRangeFunc(context.Background(), 20, 1)
		c.Assert(err, IsNil)

		s.checkDestroyRangeReq(c, sendReqCh, ranges, stores)

		// The first delete range task should be still here since it didn't success.
		se = createSession(s.gcWorker.store)
		remainingRanges, err := loadRangesFunc(se, 20)
		se.Close()
		c.Assert(err, IsNil)
		c.Assert(remainingRanges, DeepEquals, ranges[:1])

		failKey = nil
		failStore = nil

		// Delete the remaining range again.
		err = deleteRangeFunc(context.Background(), 20, 1)
		c.Assert(err, IsNil)
		s.checkDestroyRangeReq(c, sendReqCh, ranges[:1], stores)

		se = createSession(s.gcWorker.store)
		remainingRanges, err = loadRangesFunc(se, 20)
		se.Close()
		c.Assert(err, IsNil)
		c.Assert(len(remainingRanges), Equals, 0)
	}

	test(false)
	// Change the order because the first range is the last successfully deleted.
	ranges = append(ranges[1:], ranges[0])
	test(true)
}

func (s *testGCWorkerSuite) TestDeleteRangesFailure(c *C) {
	s.testDeleteRangesFailureImpl(c, failRPCErr)
	s.testDeleteRangesFailureImpl(c, failNilResp)
	s.testDeleteRangesFailureImpl(c, failErrResp)
}

type SentReq struct {
	req  *tikvrpc.Request
	addr string
}

// checkDestroyRangeReq checks whether given sentReq matches given ranges and stores.
func (s *testGCWorkerSuite) checkDestroyRangeReq(c *C, sendReqCh chan SentReq, expectedRanges []util.DelRangeTask, expectedStores []*metapb.Store) {
	sentReq := make([]SentReq, 0, len(expectedStores)*len(expectedStores))
Loop:
	for {
		select {
		case req := <-sendReqCh:
			sentReq = append(sentReq, req)
		default:
			break Loop
		}
	}

	sort.Slice(sentReq, func(i, j int) bool {
		cmp := bytes.Compare(sentReq[i].req.UnsafeDestroyRange().StartKey, sentReq[j].req.UnsafeDestroyRange().StartKey)
		return cmp < 0 || (cmp == 0 && sentReq[i].addr < sentReq[j].addr)
	})

	sortedRanges := append([]util.DelRangeTask{}, expectedRanges...)
	sort.Slice(sortedRanges, func(i, j int) bool {
		return bytes.Compare(sortedRanges[i].StartKey, sortedRanges[j].StartKey) < 0
	})

	for rangeIndex := range sortedRanges {
		for storeIndex := range expectedStores {
			i := rangeIndex*len(expectedStores) + storeIndex
			c.Assert(sentReq[i].addr, Equals, expectedStores[storeIndex].Address)
			c.Assert(kv.Key(sentReq[i].req.UnsafeDestroyRange().GetStartKey()), DeepEquals,
				sortedRanges[rangeIndex].StartKey)
			c.Assert(kv.Key(sentReq[i].req.UnsafeDestroyRange().GetEndKey()), DeepEquals,
				sortedRanges[rangeIndex].EndKey)
		}
	}
}

type testGCWorkerClient struct {
	tikv.Client
	unsafeDestroyRangeHandler   handler
	physicalScanLockHandler     handler
	registerLockObserverHandler handler
	checkLockObserverHandler    handler
	removeLockObserverHandler   handler
}

type handler = func(addr string, req *tikvrpc.Request) (*tikvrpc.Response, error)

func (c *testGCWorkerClient) SendRequest(ctx context.Context, addr string, req *tikvrpc.Request, timeout time.Duration) (*tikvrpc.Response, error) {
	if req.Type == tikvrpc.CmdUnsafeDestroyRange && c.unsafeDestroyRangeHandler != nil {
		return c.unsafeDestroyRangeHandler(addr, req)
	}
	if req.Type == tikvrpc.CmdPhysicalScanLock && c.physicalScanLockHandler != nil {
		return c.physicalScanLockHandler(addr, req)
	}
	if req.Type == tikvrpc.CmdRegisterLockObserver && c.registerLockObserverHandler != nil {
		return c.registerLockObserverHandler(addr, req)
	}
	if req.Type == tikvrpc.CmdCheckLockObserver && c.checkLockObserverHandler != nil {
		return c.checkLockObserverHandler(addr, req)
	}
	if req.Type == tikvrpc.CmdRemoveLockObserver && c.removeLockObserverHandler != nil {
		return c.removeLockObserverHandler(addr, req)
	}

	return c.Client.SendRequest(ctx, addr, req, timeout)
}

func (s *testGCWorkerSuite) TestLeaderTick(c *C) {
	gcSafePointCacheInterval = 0

	veryLong := gcDefaultLifeTime * 10
	// Avoid failing at interval check. `lastFinish` is checked by os time.
	s.gcWorker.lastFinish = time.Now().Add(-veryLong)
	// Use central mode to do this test.
	err := s.gcWorker.saveValueToSysTable(gcModeKey, gcModeCentral)
	c.Assert(err, IsNil)
	p := s.createGCProbe(c, "k1")
	s.oracle.AddOffset(gcDefaultLifeTime * 2)

	// Skip if GC is running.
	s.gcWorker.gcIsRunning = true
	err = s.gcWorker.leaderTick(context.Background())
	c.Assert(err, IsNil)
	s.checkNotCollected(c, p)
	s.gcWorker.gcIsRunning = false
	// Reset GC last run time
	err = s.gcWorker.saveTime(gcLastRunTimeKey, oracle.GetTimeFromTS(s.mustAllocTs(c)).Add(-veryLong))
	c.Assert(err, IsNil)

	// Skip if prepare failed (disabling GC will make prepare returns ok = false).
	err = s.gcWorker.saveValueToSysTable(gcEnableKey, booleanFalse)
	c.Assert(err, IsNil)
	err = s.gcWorker.leaderTick(context.Background())
	c.Assert(err, IsNil)
	s.checkNotCollected(c, p)
	err = s.gcWorker.saveValueToSysTable(gcEnableKey, booleanTrue)
	c.Assert(err, IsNil)
	// Reset GC last run time
	err = s.gcWorker.saveTime(gcLastRunTimeKey, oracle.GetTimeFromTS(s.mustAllocTs(c)).Add(-veryLong))
	c.Assert(err, IsNil)

	// Skip if gcWaitTime not exceeded.
	s.gcWorker.lastFinish = time.Now()
	err = s.gcWorker.leaderTick(context.Background())
	c.Assert(err, IsNil)
	s.checkNotCollected(c, p)
	s.gcWorker.lastFinish = time.Now().Add(-veryLong)
	// Reset GC last run time
	err = s.gcWorker.saveTime(gcLastRunTimeKey, oracle.GetTimeFromTS(s.mustAllocTs(c)).Add(-veryLong))
	c.Assert(err, IsNil)

	// Continue GC if all those checks passed.
	err = s.gcWorker.leaderTick(context.Background())
	c.Assert(err, IsNil)
	// Wait for GC finish
	select {
	case err = <-s.gcWorker.done:
		s.gcWorker.gcIsRunning = false
		break
	case <-time.After(time.Second * 10):
		err = errors.New("receive from s.gcWorker.done timeout")
	}
	c.Assert(err, IsNil)
	s.checkCollected(c, p)

	// Test again to ensure the synchronization between goroutines is correct.
	err = s.gcWorker.saveTime(gcLastRunTimeKey, oracle.GetTimeFromTS(s.mustAllocTs(c)).Add(-veryLong))
	c.Assert(err, IsNil)
	s.gcWorker.lastFinish = time.Now().Add(-veryLong)
	p = s.createGCProbe(c, "k1")
	s.oracle.AddOffset(gcDefaultLifeTime * 2)

	err = s.gcWorker.leaderTick(context.Background())
	c.Assert(err, IsNil)
	// Wait for GC finish
	select {
	case err = <-s.gcWorker.done:
		s.gcWorker.gcIsRunning = false
		break
	case <-time.After(time.Second * 10):
		err = errors.New("receive from s.gcWorker.done timeout")
	}
	c.Assert(err, IsNil)
	s.checkCollected(c, p)

	// No more signals in the channel
	select {
	case err = <-s.gcWorker.done:
		err = errors.Errorf("received signal s.gcWorker.done which shouldn't exist: %v", err)
		break
	case <-time.After(time.Second):
		break
	}
	c.Assert(err, IsNil)
}

func (s *testGCWorkerSuite) TestResolveLockRangeInfine(c *C) {
	c.Assert(failpoint.Enable("github.com/pingcap/tidb/store/tikv/invalidCacheAndRetry", "return(true)"), IsNil)
	c.Assert(failpoint.Enable("github.com/pingcap/tidb/store/gcworker/setGcResolveMaxBackoff", "return(1)"), IsNil)
	defer func() {
		c.Assert(failpoint.Disable("github.com/pingcap/tidb/store/tikv/invalidCacheAndRetry"), IsNil)
		c.Assert(failpoint.Disable("github.com/pingcap/tidb/store/gcworker/setGcResolveMaxBackoff"), IsNil)
	}()
	_, err := s.gcWorker.resolveLocksForRange(context.Background(), 1, []byte{0}, []byte{1})
	c.Assert(err, NotNil)
}

func (s *testGCWorkerSuite) TestResolveLockRangeMeetRegionCacheMiss(c *C) {
	var (
		scanCnt       int
		scanCntRef    = &scanCnt
		resolveCnt    int
		resolveCntRef = &resolveCnt
	)
	s.gcWorker.testingKnobs.scanLocks = func(key []byte, regionID uint64) []*tikv.Lock {
		*scanCntRef++
		return []*tikv.Lock{
			{
				Key: []byte{1},
			},
			{
				Key: []byte{1},
			},
		}
	}
	s.gcWorker.testingKnobs.resolveLocks = func(locks []*tikv.Lock, regionID tikv.RegionVerID) (ok bool, err error) {
		*resolveCntRef++
		if *resolveCntRef == 1 {
			s.gcWorker.tikvStore.GetRegionCache().InvalidateCachedRegion(regionID)
			// mock the region cache miss error
			return false, nil
		}
		return true, nil
	}
	_, err := s.gcWorker.resolveLocksForRange(context.Background(), 1, []byte{0}, []byte{10})
	c.Assert(err, IsNil)
	c.Assert(resolveCnt, Equals, 2)
	c.Assert(scanCnt, Equals, 1)
}

func (s *testGCWorkerSuite) TestResolveLockRangeMeetRegionEnlargeCausedByRegionMerge(c *C) {
	var (
		firstAccess    = true
		firstAccessRef = &firstAccess
		resolvedLock   [][]byte
	)

	// key range: ['' - 'm' - 'z']
	region2 := s.cluster.AllocID()
	newPeers := []uint64{s.cluster.AllocID(), s.cluster.AllocID(), s.cluster.AllocID()}
	s.cluster.Split(s.initRegion.regionID, region2, []byte("m"), newPeers, newPeers[0])

	// init a, b lock in region1 and o, p locks in region2
	s.gcWorker.testingKnobs.scanLocks = func(key []byte, regionID uint64) []*tikv.Lock {
		if regionID == s.initRegion.regionID {
			return []*tikv.Lock{{Key: []byte("a")}, {Key: []byte("b")}}
		}
		if regionID == region2 {
			return []*tikv.Lock{{Key: []byte("o")}, {Key: []byte("p")}}
		}
		return []*tikv.Lock{}
	}

	s.gcWorker.testingKnobs.resolveLocks = func(locks []*tikv.Lock, regionID tikv.RegionVerID) (ok bool, err error) {
		if regionID.GetID() == s.initRegion.regionID && *firstAccessRef {
			*firstAccessRef = false
			// merge region2 into region1 and return EpochNotMatch error.
			mCluster := s.cluster.(*mocktikv.Cluster)
			mCluster.Merge(s.initRegion.regionID, region2)
			regionMeta, _ := mCluster.GetRegion(s.initRegion.regionID)
			s.tikvStore.GetRegionCache().OnRegionEpochNotMatch(
				tikv.NewNoopBackoff(context.Background()),
				&tikv.RPCContext{Region: regionID, Store: &tikv.Store{}},
				[]*metapb.Region{regionMeta})
			// also let region1 contains all 4 locks
			s.gcWorker.testingKnobs.scanLocks = func(key []byte, regionID uint64) []*tikv.Lock {
				if regionID == s.initRegion.regionID {
					locks := []*tikv.Lock{
						{Key: []byte("a")},
						{Key: []byte("b")},
						{Key: []byte("o")},
						{Key: []byte("p")},
					}
					for i, lock := range locks {
						if bytes.Compare(key, lock.Key) <= 0 {
							return locks[i:]
						}
					}
				}
				return []*tikv.Lock{}
			}
			return false, nil
		}
		for _, lock := range locks {
			resolvedLock = append(resolvedLock, lock.Key)
		}
		return true, nil
	}

	_, err := s.gcWorker.resolveLocksForRange(context.Background(), 1, []byte(""), []byte("z"))
	c.Assert(err, IsNil)
	c.Assert(len(resolvedLock), Equals, 4)
	expects := [][]byte{[]byte("a"), []byte("b"), []byte("o"), []byte("p")}
	for i, l := range resolvedLock {
		c.Assert(l, BytesEquals, expects[i])
	}
}

func (s *testGCWorkerSuite) TestRunGCJob(c *C) {
	gcSafePointCacheInterval = 0

	// Test distributed mode
	useDistributedGC, err := s.gcWorker.checkUseDistributedGC()
	c.Assert(err, IsNil)
	c.Assert(useDistributedGC, IsTrue)
	safePoint := s.mustAllocTs(c)
	err = s.gcWorker.runGCJob(context.Background(), safePoint, 1)
	c.Assert(err, IsNil)

	pdSafePoint := s.mustGetSafePointFromPd(c)
	c.Assert(pdSafePoint, Equals, safePoint)

	etcdSafePoint := s.loadEtcdSafePoint(c)
	c.Assert(etcdSafePoint, Equals, safePoint)

	// Test distributed mode with safePoint regressing (although this is impossible)
	err = s.gcWorker.runGCJob(context.Background(), safePoint-1, 1)
	c.Assert(err, NotNil)

	// Test central mode
	err = s.gcWorker.saveValueToSysTable(gcModeKey, gcModeCentral)
	c.Assert(err, IsNil)
	useDistributedGC, err = s.gcWorker.checkUseDistributedGC()
	c.Assert(err, IsNil)
	c.Assert(useDistributedGC, IsFalse)

	p := s.createGCProbe(c, "k1")
	safePoint = s.mustAllocTs(c)
	err = s.gcWorker.runGCJob(context.Background(), safePoint, 1)
	c.Assert(err, IsNil)
	s.checkCollected(c, p)

	etcdSafePoint = s.loadEtcdSafePoint(c)
	c.Assert(etcdSafePoint, Equals, safePoint)
}

func (s *testGCWorkerSuite) TestSetServiceSafePoint(c *C) {
	// SafePoint calculations are based on time rather than ts value.
	safePoint := s.mustAllocTs(c)
	s.mustSetTiDBServiceSafePoint(c, safePoint, safePoint)
	c.Assert(s.mustGetMinServiceSafePointFromPd(c), Equals, safePoint)

	// Advance the service safe point
	safePoint += 100
	s.mustSetTiDBServiceSafePoint(c, safePoint, safePoint)
	c.Assert(s.mustGetMinServiceSafePointFromPd(c), Equals, safePoint)

	// It doesn't matter if there is a greater safePoint from other services.
	safePoint += 100
	// Returns the last service safePoint that were uploaded.
	s.mustUpdateServiceGCSafePoint(c, "svc1", safePoint+10, safePoint-100)
	s.mustSetTiDBServiceSafePoint(c, safePoint, safePoint)
	c.Assert(s.mustGetMinServiceSafePointFromPd(c), Equals, safePoint)

	// Test the case when there is a smaller safePoint from other services.
	safePoint += 100
	// Returns the last service safePoint that were uploaded.
	s.mustUpdateServiceGCSafePoint(c, "svc1", safePoint-10, safePoint-100)
	s.mustSetTiDBServiceSafePoint(c, safePoint, safePoint-10)
	c.Assert(s.mustGetMinServiceSafePointFromPd(c), Equals, safePoint-10)

	// Test removing the minimum service safe point.
	s.mustRemoveServiceGCSafePoint(c, "svc1", safePoint-10, safePoint)
	c.Assert(s.mustGetMinServiceSafePointFromPd(c), Equals, safePoint)

	// Test the case when there are many safePoints.
	safePoint += 100
	for i := 0; i < 10; i++ {
		svcName := fmt.Sprintf("svc%d", i)
		s.mustUpdateServiceGCSafePoint(c, svcName, safePoint+uint64(i)*10, safePoint-100)
	}
	s.mustSetTiDBServiceSafePoint(c, safePoint+50, safePoint)
}

func (s *testGCWorkerSuite) TestRunGCJobAPI(c *C) {
	gcSafePointCacheInterval = 0

	p := s.createGCProbe(c, "k1")
	safePoint := s.mustAllocTs(c)
	err := RunGCJob(context.Background(), s.tikvStore, s.pdClient, safePoint, "mock", 1)
	c.Assert(err, IsNil)
	s.checkCollected(c, p)
	etcdSafePoint := s.loadEtcdSafePoint(c)
	c.Assert(err, IsNil)
	c.Assert(etcdSafePoint, Equals, safePoint)
}

func (s *testGCWorkerSuite) TestRunDistGCJobAPI(c *C) {
	gcSafePointCacheInterval = 0

	safePoint := s.mustAllocTs(c)
	err := RunDistributedGCJob(context.Background(), s.tikvStore, s.pdClient, safePoint, "mock", 1)
	c.Assert(err, IsNil)
	pdSafePoint := s.mustGetSafePointFromPd(c)
	c.Assert(pdSafePoint, Equals, safePoint)
	etcdSafePoint := s.loadEtcdSafePoint(c)
	c.Assert(err, IsNil)
	c.Assert(etcdSafePoint, Equals, safePoint)
}

func (s *testGCWorkerSuite) TestStartWithRunGCJobFailures(c *C) {
	s.gcWorker.Start()
	defer s.gcWorker.Close()

	for i := 0; i < 3; i++ {
		select {
		case <-time.After(100 * time.Millisecond):
			c.Fatal("gc worker failed to handle errors")
		case s.gcWorker.done <- errors.New("mock error"):
		}
	}
}

func (s *testGCWorkerSuite) loadEtcdSafePoint(c *C) uint64 {
	val, err := s.gcWorker.tikvStore.GetSafePointKV().Get(tikv.GcSavedSafePoint)
	c.Assert(err, IsNil)
	res, err := strconv.ParseUint(val, 10, 64)
	c.Assert(err, IsNil)
	return res
}

func makeMergedChannel(c *C, count int) (*mergeLockScanner, []chan scanLockResult, []uint64, <-chan []*tikv.Lock) {
	scanner := &mergeLockScanner{}
	channels := make([]chan scanLockResult, 0, count)
	receivers := make([]*receiver, 0, count)
	storeIDs := make([]uint64, 0, count)

	for i := 0; i < count; i++ {
		ch := make(chan scanLockResult, 10)
		receiver := &receiver{
			Ch:      ch,
			StoreID: uint64(i),
		}

		channels = append(channels, ch)
		receivers = append(receivers, receiver)
		storeIDs = append(storeIDs, uint64(i))
	}

	resultCh := make(chan []*tikv.Lock)
	// Initializing and getting result from scanner is blocking operations. Collect the result in a separated thread.
	go func() {
		scanner.startWithReceivers(receivers)
		// Get a batch of a enough-large size to get all results.
		result := scanner.NextBatch(1000)
		c.Assert(len(result), Less, 1000)
		resultCh <- result
	}()

	return scanner, channels, storeIDs, resultCh
}

func (s *testGCWorkerSuite) makeMergedMockClient(c *C, count int) (*mergeLockScanner, []chan scanLockResult, []uint64, <-chan []*tikv.Lock) {
	stores := s.cluster.GetAllStores()
	c.Assert(count, Equals, len(stores))
	storeIDs := make([]uint64, count)
	for i := 0; i < count; i++ {
		storeIDs[i] = stores[i].Id
	}

	const scanLockLimit = 3

	storesMap, err := s.gcWorker.getStoresMapForGC(context.Background())
	c.Assert(err, IsNil)
	scanner := newMergeLockScanner(100000, s.client, storesMap)
	scanner.scanLockLimit = scanLockLimit
	channels := make([]chan scanLockResult, 0, len(stores))

	for range stores {
		ch := make(chan scanLockResult, 10)

		channels = append(channels, ch)
	}

	s.client.physicalScanLockHandler = func(addr string, req *tikvrpc.Request) (*tikvrpc.Response, error) {
		for i, store := range stores {
			if store.Address == addr {
				locks := make([]*kvrpcpb.LockInfo, 0, 3)
				errStr := ""
				for j := 0; j < scanLockLimit; j++ {
					res, ok := <-channels[i]
					if !ok {
						break
					}
					if res.Err != nil {
						errStr = res.Err.Error()
						locks = nil
						break
					}
					lockInfo := &kvrpcpb.LockInfo{Key: res.Lock.Key, LockVersion: res.Lock.TxnID}
					locks = append(locks, lockInfo)
				}

				return &tikvrpc.Response{
					Resp: &kvrpcpb.PhysicalScanLockResponse{
						Locks: locks,
						Error: errStr,
					},
				}, nil
			}
		}
		return nil, errors.Errorf("No store in the cluster has address %v", addr)
	}

	resultCh := make(chan []*tikv.Lock)
	// Initializing and getting result from scanner is blocking operations. Collect the result in a separated thread.
	go func() {
		err := scanner.Start(context.Background())
		c.Assert(err, IsNil)
		// Get a batch of a enough-large size to get all results.
		result := scanner.NextBatch(1000)
		c.Assert(len(result), Less, 1000)
		resultCh <- result
	}()

	return scanner, channels, storeIDs, resultCh
}

func (s *testGCWorkerSuite) TestMergeLockScanner(c *C) {
	// Shortcuts to make the following test code simpler

	// Get stores by index, and get their store IDs.
	makeIDSet := func(storeIDs []uint64, indices ...uint64) map[uint64]interface{} {
		res := make(map[uint64]interface{})
		for _, i := range indices {
			res[storeIDs[i]] = nil
		}
		return res
	}

	makeLock := func(key string, ts uint64) *tikv.Lock {
		return &tikv.Lock{Key: []byte(key), TxnID: ts}
	}

	makeLockList := func(locks ...*tikv.Lock) []*tikv.Lock {
		res := make([]*tikv.Lock, 0, len(locks))
		res = append(res, locks...)
		return res
	}

	makeLockListByKey := func(keys ...string) []*tikv.Lock {
		res := make([]*tikv.Lock, 0, len(keys))
		for _, key := range keys {
			res = append(res, makeLock(key, 0))
		}
		return res
	}

	sendLocks := func(ch chan<- scanLockResult, locks ...*tikv.Lock) {
		for _, lock := range locks {
			ch <- scanLockResult{Lock: lock}
		}
	}

	sendLocksByKey := func(ch chan<- scanLockResult, keys ...string) []*tikv.Lock {
		locks := make([]*tikv.Lock, 0, len(keys))
		for _, key := range keys {
			locks = append(locks, makeLock(key, 0))
		}
		sendLocks(ch, locks...)
		return locks
	}

	sendErr := func(ch chan<- scanLockResult) {
		ch <- scanLockResult{Err: errors.New("error")}
	}

	// No lock.
	scanner, sendCh, storeIDs, resCh := makeMergedChannel(c, 1)
	close(sendCh[0])
	c.Assert(len(<-resCh), Equals, 0)
	c.Assert(scanner.GetSucceededStores(), DeepEquals, makeIDSet(storeIDs, 0))

	scanner, sendCh, storeIDs, resCh = makeMergedChannel(c, 1)
	locks := sendLocksByKey(sendCh[0], "a", "b", "c")
	close(sendCh[0])
	c.Assert(<-resCh, DeepEquals, locks)
	c.Assert(scanner.GetSucceededStores(), DeepEquals, makeIDSet(storeIDs, 0))

	// Send locks with error
	scanner, sendCh, storeIDs, resCh = makeMergedChannel(c, 1)
	locks = sendLocksByKey(sendCh[0], "a", "b", "c")
	sendErr(sendCh[0])
	close(sendCh[0])
	c.Assert(<-resCh, DeepEquals, locks)
	c.Assert(scanner.GetSucceededStores(), DeepEquals, makeIDSet(storeIDs))

	// Merge sort locks with different keys.
	scanner, sendCh, storeIDs, resCh = makeMergedChannel(c, 2)
	locks = sendLocksByKey(sendCh[0], "a", "c", "e")
	time.Sleep(time.Millisecond * 100)
	locks = append(locks, sendLocksByKey(sendCh[1], "b", "d", "f")...)
	close(sendCh[0])
	close(sendCh[1])
	sort.Slice(locks, func(i, j int) bool {
		return bytes.Compare(locks[i].Key, locks[j].Key) < 0
	})
	c.Assert(<-resCh, DeepEquals, locks)
	c.Assert(scanner.GetSucceededStores(), DeepEquals, makeIDSet(storeIDs, 0, 1))

	// Merge sort locks with different timestamps.
	scanner, sendCh, storeIDs, resCh = makeMergedChannel(c, 2)
	sendLocks(sendCh[0], makeLock("a", 0), makeLock("a", 1))
	time.Sleep(time.Millisecond * 100)
	sendLocks(sendCh[1], makeLock("a", 1), makeLock("a", 2), makeLock("b", 0))
	close(sendCh[0])
	close(sendCh[1])
	c.Assert(<-resCh, DeepEquals, makeLockList(makeLock("a", 0), makeLock("a", 1), makeLock("a", 2), makeLock("b", 0)))
	c.Assert(scanner.GetSucceededStores(), DeepEquals, makeIDSet(storeIDs, 0, 1))

	for _, useMock := range []bool{false, true} {
		channel := makeMergedChannel
		if useMock == true {
			channel = s.makeMergedMockClient
		}

		scanner, sendCh, storeIDs, resCh = channel(c, 3)
		sendLocksByKey(sendCh[0], "a", "d", "g", "h")
		time.Sleep(time.Millisecond * 100)
		sendLocksByKey(sendCh[1], "a", "d", "f", "h")
		time.Sleep(time.Millisecond * 100)
		sendLocksByKey(sendCh[2], "b", "c", "e", "h")
		close(sendCh[0])
		close(sendCh[1])
		close(sendCh[2])
		c.Assert(<-resCh, DeepEquals, makeLockListByKey("a", "b", "c", "d", "e", "f", "g", "h"))
		c.Assert(scanner.GetSucceededStores(), DeepEquals, makeIDSet(storeIDs, 0, 1, 2))

		scanner, sendCh, storeIDs, resCh = channel(c, 3)
		sendLocksByKey(sendCh[0], "a", "d", "g", "h")
		time.Sleep(time.Millisecond * 100)
		sendLocksByKey(sendCh[1], "a", "d", "f", "h")
		time.Sleep(time.Millisecond * 100)
		sendLocksByKey(sendCh[2], "b", "c", "e", "h")
		sendErr(sendCh[0])
		close(sendCh[0])
		close(sendCh[1])
		close(sendCh[2])
		c.Assert(<-resCh, DeepEquals, makeLockListByKey("a", "b", "c", "d", "e", "f", "g", "h"))
		c.Assert(scanner.GetSucceededStores(), DeepEquals, makeIDSet(storeIDs, 1, 2))

		scanner, sendCh, storeIDs, resCh = channel(c, 3)
		sendLocksByKey(sendCh[0], "a\x00", "a\x00\x00", "b", "b\x00")
		sendLocksByKey(sendCh[1], "a", "a\x00\x00", "a\x00\x00\x00", "c")
		sendLocksByKey(sendCh[2], "1", "a\x00", "a\x00\x00", "b")
		close(sendCh[0])
		close(sendCh[1])
		close(sendCh[2])
		c.Assert(<-resCh, DeepEquals, makeLockListByKey("1", "a", "a\x00", "a\x00\x00", "a\x00\x00\x00", "b", "b\x00", "c"))
		c.Assert(scanner.GetSucceededStores(), DeepEquals, makeIDSet(storeIDs, 0, 1, 2))

		scanner, sendCh, storeIDs, resCh = channel(c, 3)
		sendLocks(sendCh[0], makeLock("a", 0), makeLock("d", 0), makeLock("g", 0), makeLock("h", 0))
		sendLocks(sendCh[1], makeLock("a", 1), makeLock("b", 0), makeLock("c", 0), makeLock("d", 1))
		sendLocks(sendCh[2], makeLock("e", 0), makeLock("g", 1), makeLock("g", 2), makeLock("h", 0))
		close(sendCh[0])
		close(sendCh[1])
		close(sendCh[2])
		c.Assert(<-resCh, DeepEquals, makeLockList(makeLock("a", 0), makeLock("a", 1), makeLock("b", 0), makeLock("c", 0),
			makeLock("d", 0), makeLock("d", 1), makeLock("e", 0), makeLock("g", 0), makeLock("g", 1), makeLock("g", 2), makeLock("h", 0)))
		c.Assert(scanner.GetSucceededStores(), DeepEquals, makeIDSet(storeIDs, 0, 1, 2))
	}
}

func (s *testGCWorkerSuite) TestResolveLocksPhysical(c *C) {
	alwaysSucceedHanlder := func(addr string, req *tikvrpc.Request) (*tikvrpc.Response, error) {
		switch req.Type {
		case tikvrpc.CmdPhysicalScanLock:
			return &tikvrpc.Response{Resp: &kvrpcpb.PhysicalScanLockResponse{Locks: nil, Error: ""}}, nil
		case tikvrpc.CmdRegisterLockObserver:
			return &tikvrpc.Response{Resp: &kvrpcpb.RegisterLockObserverResponse{Error: ""}}, nil
		case tikvrpc.CmdCheckLockObserver:
			return &tikvrpc.Response{Resp: &kvrpcpb.CheckLockObserverResponse{Error: "", IsClean: true, Locks: nil}}, nil
		case tikvrpc.CmdRemoveLockObserver:
			return &tikvrpc.Response{Resp: &kvrpcpb.RemoveLockObserverResponse{Error: ""}}, nil
		default:
			panic("unreachable")
		}
	}
	alwaysFailHandler := func(addr string, req *tikvrpc.Request) (*tikvrpc.Response, error) {
		switch req.Type {
		case tikvrpc.CmdPhysicalScanLock:
			return &tikvrpc.Response{Resp: &kvrpcpb.PhysicalScanLockResponse{Locks: nil, Error: "error"}}, nil
		case tikvrpc.CmdRegisterLockObserver:
			return &tikvrpc.Response{Resp: &kvrpcpb.RegisterLockObserverResponse{Error: "error"}}, nil
		case tikvrpc.CmdCheckLockObserver:
			return &tikvrpc.Response{Resp: &kvrpcpb.CheckLockObserverResponse{Error: "error", IsClean: false, Locks: nil}}, nil
		case tikvrpc.CmdRemoveLockObserver:
			return &tikvrpc.Response{Resp: &kvrpcpb.RemoveLockObserverResponse{Error: "error"}}, nil
		default:
			panic("unreachable")
		}
	}
	reset := func() {
		s.client.physicalScanLockHandler = alwaysSucceedHanlder
		s.client.registerLockObserverHandler = alwaysSucceedHanlder
		s.client.checkLockObserverHandler = alwaysSucceedHanlder
		s.client.removeLockObserverHandler = alwaysSucceedHanlder
	}

	ctx := context.Background()
	var safePoint uint64 = 10000

	// No lock
	reset()
	physicalUsed, err := s.gcWorker.resolveLocks(ctx, safePoint, 3, true)
	c.Assert(physicalUsed, IsTrue)
	c.Assert(err, IsNil)

	// Should fall back on the legacy mode when fails to register lock observers.
	reset()
	s.client.registerLockObserverHandler = alwaysFailHandler
	physicalUsed, err = s.gcWorker.resolveLocks(ctx, safePoint, 3, true)
	c.Assert(physicalUsed, IsFalse)
	c.Assert(err, IsNil)

	// Should fall back when fails to resolve locks.
	reset()
	s.client.physicalScanLockHandler = func(addr string, req *tikvrpc.Request) (*tikvrpc.Response, error) {
		locks := []*kvrpcpb.LockInfo{{Key: []byte{0}}}
		return &tikvrpc.Response{Resp: &kvrpcpb.PhysicalScanLockResponse{Locks: locks, Error: ""}}, nil
	}
	c.Assert(failpoint.Enable("github.com/pingcap/tidb/store/gcworker/resolveLocksAcrossRegionsErr", "return(100)"), IsNil)
	physicalUsed, err = s.gcWorker.resolveLocks(ctx, safePoint, 3, true)
	c.Assert(physicalUsed, IsFalse)
	c.Assert(err, IsNil)
	c.Assert(failpoint.Disable("github.com/pingcap/tidb/store/gcworker/resolveLocksAcrossRegionsErr"), IsNil)

	// Shouldn't fall back when fails to scan locks less than 3 times.
	reset()
	var returnError uint32 = 1
	s.client.physicalScanLockHandler = func(addr string, req *tikvrpc.Request) (*tikvrpc.Response, error) {
		if atomic.CompareAndSwapUint32(&returnError, 1, 0) {
			return alwaysFailHandler(addr, req)
		}
		return alwaysSucceedHanlder(addr, req)
	}
	physicalUsed, err = s.gcWorker.resolveLocks(ctx, safePoint, 3, true)
	c.Assert(physicalUsed, IsTrue)
	c.Assert(err, IsNil)

	// Should fall back if reaches retry limit
	reset()
	s.client.physicalScanLockHandler = alwaysFailHandler
	physicalUsed, err = s.gcWorker.resolveLocks(ctx, safePoint, 3, true)
	c.Assert(physicalUsed, IsFalse)
	c.Assert(err, IsNil)

	// Should fall back when one registered store is dirty.
	reset()
	s.client.checkLockObserverHandler = func(addr string, req *tikvrpc.Request) (*tikvrpc.Response, error) {
		return &tikvrpc.Response{Resp: &kvrpcpb.CheckLockObserverResponse{Error: "", IsClean: false, Locks: nil}}, nil
	}
	physicalUsed, err = s.gcWorker.resolveLocks(ctx, safePoint, 3, true)
	c.Assert(physicalUsed, IsFalse)
	c.Assert(err, IsNil)

	// When fails to check lock observer in a store, we assume the store is dirty.
	// Should fall back when fails to check lock observers.
	reset()
	s.client.checkLockObserverHandler = alwaysFailHandler
	physicalUsed, err = s.gcWorker.resolveLocks(ctx, safePoint, 3, true)
	c.Assert(physicalUsed, IsFalse)
	c.Assert(err, IsNil)

	// Shouldn't fall back when the dirty store is newly added.
	reset()
	var wg sync.WaitGroup
	wg.Add(1)
	c.Assert(failpoint.Enable("github.com/pingcap/tidb/store/gcworker/beforeCheckLockObservers", "pause"), IsNil)
	go func() {
		defer wg.Done()
		physicalUsed, err := s.gcWorker.resolveLocks(ctx, safePoint, 3, true)
		c.Assert(physicalUsed, IsTrue)
		c.Assert(err, IsNil)
	}()
	// Sleep to let the goroutine pause.
	time.Sleep(500 * time.Millisecond)
	s.cluster.AddStore(100, "store100")
	once := true
	s.client.checkLockObserverHandler = func(addr string, req *tikvrpc.Request) (*tikvrpc.Response, error) {
		// The newly added store returns IsClean=false for the first time.
		if addr == "store100" && once {
			once = false
			return &tikvrpc.Response{Resp: &kvrpcpb.CheckLockObserverResponse{Error: "", IsClean: false, Locks: nil}}, nil
		}
		return alwaysSucceedHanlder(addr, req)
	}
	c.Assert(failpoint.Disable("github.com/pingcap/tidb/store/gcworker/beforeCheckLockObservers"), IsNil)
	wg.Wait()

	// Shouldn't fall back when a store is removed.
	reset()
	wg.Add(1)
	c.Assert(failpoint.Enable("github.com/pingcap/tidb/store/gcworker/beforeCheckLockObservers", "pause"), IsNil)
	go func() {
		defer wg.Done()
		physicalUsed, err := s.gcWorker.resolveLocks(ctx, safePoint, 3, true)
		c.Assert(physicalUsed, IsTrue)
		c.Assert(err, IsNil)
	}()
	// Sleep to let the goroutine pause.
	time.Sleep(500 * time.Millisecond)
	s.cluster.RemoveStore(100)
	c.Assert(failpoint.Disable("github.com/pingcap/tidb/store/gcworker/beforeCheckLockObservers"), IsNil)
	wg.Wait()

	// Should fall back when a cleaned store becomes dirty.
	reset()
	wg.Add(1)
	c.Assert(failpoint.Enable("github.com/pingcap/tidb/store/gcworker/beforeCheckLockObservers", "pause"), IsNil)
	go func() {
		defer wg.Done()
		physicalUsed, err := s.gcWorker.resolveLocks(ctx, safePoint, 3, true)
		c.Assert(physicalUsed, IsFalse)
		c.Assert(err, IsNil)
	}()
	// Sleep to let the goroutine pause.
	time.Sleep(500 * time.Millisecond)
	store := s.cluster.GetAllStores()[0]
	var onceClean uint32 = 1
	s.cluster.AddStore(100, "store100")
	var onceDirty uint32 = 1
	s.client.checkLockObserverHandler = func(addr string, req *tikvrpc.Request) (*tikvrpc.Response, error) {
		switch addr {
		case "store100":
			// The newly added store returns IsClean=false for the first time.
			if atomic.CompareAndSwapUint32(&onceDirty, 1, 0) {
				return &tikvrpc.Response{Resp: &kvrpcpb.CheckLockObserverResponse{Error: "", IsClean: false, Locks: nil}}, nil
			}
			return alwaysSucceedHanlder(addr, req)
		case store.Address:
			// The store returns IsClean=true for the first time.
			if atomic.CompareAndSwapUint32(&onceClean, 1, 0) {
				return alwaysSucceedHanlder(addr, req)
			}
			return &tikvrpc.Response{Resp: &kvrpcpb.CheckLockObserverResponse{Error: "", IsClean: false, Locks: nil}}, nil
		default:
			return alwaysSucceedHanlder(addr, req)
		}
	}
	c.Assert(failpoint.Disable("github.com/pingcap/tidb/store/gcworker/beforeCheckLockObservers"), IsNil)
	wg.Wait()

	// Shouldn't fall back when fails to remove lock observers.
	reset()
	s.client.removeLockObserverHandler = alwaysFailHandler
	physicalUsed, err = s.gcWorker.resolveLocks(ctx, safePoint, 3, true)
	c.Assert(physicalUsed, IsTrue)
	c.Assert(err, IsNil)
}

func (s *testGCWorkerSuite) TestPhyscailScanLockDeadlock(c *C) {
	ctx := context.Background()
	stores := s.cluster.GetAllStores()
	c.Assert(len(stores), Greater, 1)

	s.client.physicalScanLockHandler = func(addr string, req *tikvrpc.Request) (*tikvrpc.Response, error) {
		c.Assert(addr, Equals, stores[0].Address)
		scanReq := req.PhysicalScanLock()
		scanLockLimit := int(scanReq.Limit)
		locks := make([]*kvrpcpb.LockInfo, 0, scanReq.Limit)
		for i := 0; i < scanLockLimit; i++ {
			// The order of keys doesn't matter.
			locks = append(locks, &kvrpcpb.LockInfo{Key: []byte{byte(i)}})
		}
		return &tikvrpc.Response{
			Resp: &kvrpcpb.PhysicalScanLockResponse{
				Locks: locks,
				Error: "",
			},
		}, nil
	}

	// Sleep 1000ms to let the main goroutine block on sending tasks.
	// Inject error to the goroutine resolving locks so that the main goroutine will block forever if it doesn't handle channels properly.
	c.Assert(failpoint.Enable("github.com/pingcap/tidb/store/gcworker/resolveLocksAcrossRegionsErr", "return(1000)"), IsNil)
	defer func() {
		c.Assert(failpoint.Disable("github.com/pingcap/tidb/store/gcworker/resolveLocksAcrossRegionsErr"), IsNil)
	}()

	done := make(chan interface{})
	go func() {
		defer close(done)
		storesMap := map[uint64]*metapb.Store{stores[0].Id: stores[0]}
		succeeded, err := s.gcWorker.physicalScanAndResolveLocks(ctx, 10000, storesMap)
		c.Assert(succeeded, IsNil)
		c.Assert(err, ErrorMatches, "injectedError")
	}()
	select {
	case <-done:
	case <-time.After(5 * time.Second):
		c.Fatal("physicalScanAndResolveLocks blocks")
	}
}

func (s *testGCWorkerSuite) TestGCPlacementRules(c *C) {
	c.Assert(failpoint.Enable("github.com/pingcap/tidb/store/gcworker/mockHistoryJobForGC", "return(1)"), IsNil)
	defer func() {
		c.Assert(failpoint.Disable("github.com/pingcap/tidb/store/gcworker/mockHistoryJobForGC"), IsNil)
	}()

	dr := util.DelRangeTask{JobID: 1, ElementID: 1}
	pid, err := s.gcWorker.doGCPlacementRules(dr)
	c.Assert(pid, Equals, int64(1))
	c.Assert(err, IsNil)
}<|MERGE_RESOLUTION|>--- conflicted
+++ resolved
@@ -95,13 +95,8 @@
 	s.store = store
 	s.tikvStore = store.(tikv.Storage)
 	s.oracle = &oracles.MockOracle{}
-<<<<<<< HEAD
-	s.store.SetOracle(s.oracle)
-	s.dom, err = session.BootstrapSession(s.store.(kv.Storage))
-=======
 	s.tikvStore.SetOracle(s.oracle)
 	s.dom, err = session.BootstrapSession(s.store)
->>>>>>> 35534ae7
 	c.Assert(err, IsNil)
 
 	gcWorker, err := NewGCWorker(s.store, s.pdClient)
