--- conflicted
+++ resolved
@@ -77,7 +77,6 @@
 	return nil
 }
 
-<<<<<<< HEAD
 // Close and unregister the store.
 func (s *mockStorage) Close() error {
 	return s.KVStore.Close()
@@ -278,12 +277,12 @@
 		valueStr = append(valueStr, str)
 	}
 	return genKeyExistsError(name, strings.Join(valueStr, "-"), nil)
-=======
+}
+
 func (s *mockStorage) Name() string {
 	return "mock-storage"
 }
 
 func (s *mockStorage) Describe() string {
 	return ""
->>>>>>> 35534ae7
 }