--- conflicted
+++ resolved
@@ -161,12 +161,9 @@
 		KVStore:   s,
 		etcdAddrs: etcdAddrs,
 		tlsConfig: tlsConfig,
-<<<<<<< HEAD
 		memCache:  kv.NewCacheDB(),
-=======
 		pdClient:  &pdClient,
 		enableGC:  !disableGC,
->>>>>>> c9af4309
 	}
 
 	mc.cache[uuid] = store
@@ -177,13 +174,10 @@
 	*tikv.KVStore
 	etcdAddrs []string
 	tlsConfig *tls.Config
-<<<<<<< HEAD
 	memCache  kv.MemManager // this is used to query from memory
-=======
 	pdClient  pd.Client
 	enableGC  bool
 	gcWorker  gcworker.GCHandler
->>>>>>> c9af4309
 }
 
 var (
