// Copyright 2021 PingCAP, Inc.
//
// Licensed under the Apache License, Version 2.0 (the "License");
// you may not use this file except in compliance with the License.
// You may obtain a copy of the License at
//
//     http://www.apache.org/licenses/LICENSE-2.0
//
// Unless required by applicable law or agreed to in writing, software
// distributed under the License is distributed on an "AS IS" BASIS,
// See the License for the specific language governing permissions and
// limitations under the License.

package txn

import (
	"bytes"
	"context"
	"encoding/json"
	"fmt"
	"strings"
	"time"

	"github.com/pingcap/errors"
	"github.com/pingcap/kvproto/pkg/kvrpcpb"
	"github.com/pingcap/parser/model"
	"github.com/pingcap/parser/mysql"
	"github.com/pingcap/tidb/errno"
	"github.com/pingcap/tidb/kv"
	tikverr "github.com/pingcap/tidb/store/tikv/error"
	"github.com/pingcap/tidb/store/tikv/logutil"
	"github.com/pingcap/tidb/table/tables"
	"github.com/pingcap/tidb/tablecodec"
	"github.com/pingcap/tidb/types"
	"github.com/pingcap/tidb/util/dbterror"
	"go.uber.org/zap"
)

// tikv error instance
var (
	// ErrTiKVServerTimeout is the error when tikv server is timeout.
	ErrTiKVServerTimeout = dbterror.ClassTiKV.NewStd(errno.ErrTiKVServerTimeout)
<<<<<<< HEAD
	// ErrPDServerTimeout is the error when pd server is timeout.
	ErrPDServerTimeout = dbterror.ClassTiKV.NewStd(errno.ErrPDServerTimeout)
=======
	// ErrGCTooEarly is the error that GC life time is shorter than transaction duration
	ErrGCTooEarly = dbterror.ClassTiKV.NewStd(errno.ErrGCTooEarly)
	// ErrTiKVStaleCommand is the error that the command is stale in tikv.
	ErrTiKVStaleCommand = dbterror.ClassTiKV.NewStd(errno.ErrTiKVStaleCommand)
	// ErrTiKVMaxTimestampNotSynced is the error that tikv's max timestamp is not synced.
	ErrTiKVMaxTimestampNotSynced = dbterror.ClassTiKV.NewStd(errno.ErrTiKVMaxTimestampNotSynced)
	ErrResolveLockTimeout        = dbterror.ClassTiKV.NewStd(errno.ErrResolveLockTimeout)
	// ErrTiKVServerBusy is the error when tikv server is busy.
	ErrTiKVServerBusy = dbterror.ClassTiKV.NewStd(errno.ErrTiKVServerBusy)
>>>>>>> 82cf05e5
)

func genKeyExistsError(name string, value string, err error) error {
	if err != nil {
		logutil.BgLogger().Info("extractKeyExistsErr meets error", zap.Error(err))
	}
	return kv.ErrKeyExists.FastGenByArgs(value, name)
}

func extractKeyExistsErrFromHandle(key kv.Key, value []byte, tblInfo *model.TableInfo) error {
	const name = "PRIMARY"
	_, handle, err := tablecodec.DecodeRecordKey(key)
	if err != nil {
		return genKeyExistsError(name, key.String(), err)
	}

	if handle.IsInt() {
		if pkInfo := tblInfo.GetPkColInfo(); pkInfo != nil {
			if mysql.HasUnsignedFlag(pkInfo.Flag) {
				handleStr := fmt.Sprintf("%d", uint64(handle.IntValue()))
				return genKeyExistsError(name, handleStr, nil)
			}
		}
		return genKeyExistsError(name, handle.String(), nil)
	}

	if len(value) == 0 {
		return genKeyExistsError(name, handle.String(), errors.New("missing value"))
	}

	idxInfo := tables.FindPrimaryIndex(tblInfo)
	if idxInfo == nil {
		return genKeyExistsError(name, handle.String(), errors.New("cannot find index info"))
	}

	cols := make(map[int64]*types.FieldType, len(tblInfo.Columns))
	for _, col := range tblInfo.Columns {
		cols[col.ID] = &col.FieldType
	}
	handleColIDs := make([]int64, 0, len(idxInfo.Columns))
	for _, col := range idxInfo.Columns {
		handleColIDs = append(handleColIDs, tblInfo.Columns[col.Offset].ID)
	}

	row, err := tablecodec.DecodeRowToDatumMap(value, cols, time.Local)
	if err != nil {
		return genKeyExistsError(name, handle.String(), err)
	}

	data, err := tablecodec.DecodeHandleToDatumMap(handle, handleColIDs, cols, time.Local, row)
	if err != nil {
		return genKeyExistsError(name, handle.String(), err)
	}

	valueStr := make([]string, 0, len(data))
	for _, col := range idxInfo.Columns {
		d := data[tblInfo.Columns[col.Offset].ID]
		str, err := d.ToString()
		if err != nil {
			return genKeyExistsError(name, key.String(), err)
		}
		valueStr = append(valueStr, str)
	}
	return genKeyExistsError(name, strings.Join(valueStr, "-"), nil)
}

func extractKeyExistsErrFromIndex(key kv.Key, value []byte, tblInfo *model.TableInfo, indexID int64) error {
	var idxInfo *model.IndexInfo
	for _, index := range tblInfo.Indices {
		if index.ID == indexID {
			idxInfo = index
		}
	}
	if idxInfo == nil {
		return genKeyExistsError("UNKNOWN", key.String(), errors.New("cannot find index info"))
	}
	name := idxInfo.Name.String()

	if len(value) == 0 {
		return genKeyExistsError(name, key.String(), errors.New("missing value"))
	}

	colInfo := tables.BuildRowcodecColInfoForIndexColumns(idxInfo, tblInfo)
	values, err := tablecodec.DecodeIndexKV(key, value, len(idxInfo.Columns), tablecodec.HandleNotNeeded, colInfo)
	if err != nil {
		return genKeyExistsError(name, key.String(), err)
	}
	valueStr := make([]string, 0, len(values))
	for i, val := range values {
		d, err := tablecodec.DecodeColumnValue(val, colInfo[i].Ft, time.Local)
		if err != nil {
			return genKeyExistsError(name, key.String(), err)
		}
		str, err := d.ToString()
		if err != nil {
			return genKeyExistsError(name, key.String(), err)
		}
		valueStr = append(valueStr, str)
	}
	return genKeyExistsError(name, strings.Join(valueStr, "-"), nil)
}

func extractKeyErr(err error) error {
	if err == nil {
		return nil
	}
	if e, ok := errors.Cause(err).(*tikverr.ErrWriteConflict); ok {
		return newWriteConflictError(e.WriteConflict)
	}
	if e, ok := errors.Cause(err).(*tikverr.ErrRetryable); ok {
		notFoundDetail := prettyLockNotFoundKey(e.Retryable)
		return kv.ErrTxnRetryable.GenWithStackByArgs(e.Retryable + " " + notFoundDetail)
	}
	return ToTiDBErr(err)
}

// ToTiDBErr checks and converts a tikv error to a tidb error.
func ToTiDBErr(err error) error {
	originErr := err
	if err == nil {
		return nil
	}
	err = errors.Cause(err)
	if tikverr.IsErrNotFound(err) {
		return kv.ErrNotExist
	}

	if e, ok := err.(*tikverr.ErrWriteConflictInLatch); ok {
		return kv.ErrWriteConflictInTiDB.FastGenByArgs(e.StartTS)
	}

	if e, ok := err.(*tikverr.ErrTxnTooLarge); ok {
		return kv.ErrTxnTooLarge.GenWithStackByArgs(e.Size)
	}

	if errors.ErrorEqual(err, tikverr.ErrCannotSetNilValue) {
		return kv.ErrCannotSetNilValue
	}

	if e, ok := err.(*tikverr.ErrEntryTooLarge); ok {
		return kv.ErrEntryTooLarge.GenWithStackByArgs(e.Limit, e.Size)
	}

	if errors.ErrorEqual(err, tikverr.ErrInvalidTxn) {
		return kv.ErrInvalidTxn
	}

	if errors.ErrorEqual(err, tikverr.ErrTiKVServerTimeout) {
		return ErrTiKVServerTimeout
	}

<<<<<<< HEAD
	if e, ok := err.(*tikverr.ErrPDServerTimeout); ok {
		if len(e.Error()) == 0 {
			return ErrPDServerTimeout
		}
		return ErrPDServerTimeout.GenWithStackByArgs(e.Error())
	}
	return errors.Trace(err)
=======
	if errors.ErrorEqual(err, tikverr.ErrTiKVServerBusy) {
		return ErrTiKVServerBusy
	}

	if e, ok := err.(*tikverr.ErrGCTooEarly); ok {
		return ErrGCTooEarly.GenWithStackByArgs(e.TxnStartTS, e.GCSafePoint)
	}

	if errors.ErrorEqual(err, tikverr.ErrTiKVStaleCommand) {
		return ErrTiKVStaleCommand
	}

	if errors.ErrorEqual(err, tikverr.ErrTiKVMaxTimestampNotSynced) {
		return ErrTiKVMaxTimestampNotSynced
	}

	if errors.ErrorEqual(err, tikverr.ErrResolveLockTimeout) {
		return ErrResolveLockTimeout
	}

	return errors.Trace(originErr)
>>>>>>> 82cf05e5
}

func newWriteConflictError(conflict *kvrpcpb.WriteConflict) error {
	if conflict == nil {
		return kv.ErrWriteConflict
	}
	var buf bytes.Buffer
	prettyWriteKey(&buf, conflict.Key)
	buf.WriteString(" primary=")
	prettyWriteKey(&buf, conflict.Primary)
	return kv.ErrWriteConflict.FastGenByArgs(conflict.StartTs, conflict.ConflictTs, conflict.ConflictCommitTs, buf.String())
}

func prettyWriteKey(buf *bytes.Buffer, key []byte) {
	tableID, indexID, indexValues, err := tablecodec.DecodeIndexKey(key)
	if err == nil {
		_, err1 := fmt.Fprintf(buf, "{tableID=%d, indexID=%d, indexValues={", tableID, indexID)
		if err1 != nil {
			logutil.BgLogger().Error("error", zap.Error(err1))
		}
		for _, v := range indexValues {
			_, err2 := fmt.Fprintf(buf, "%s, ", v)
			if err2 != nil {
				logutil.BgLogger().Error("error", zap.Error(err2))
			}
		}
		buf.WriteString("}}")
		return
	}

	tableID, handle, err := tablecodec.DecodeRecordKey(key)
	if err == nil {
		_, err3 := fmt.Fprintf(buf, "{tableID=%d, handle=%d}", tableID, handle)
		if err3 != nil {
			logutil.BgLogger().Error("error", zap.Error(err3))
		}
		return
	}

	mKey, mField, err := tablecodec.DecodeMetaKey(key)
	if err == nil {
		_, err3 := fmt.Fprintf(buf, "{metaKey=true, key=%s, field=%s}", string(mKey), string(mField))
		if err3 != nil {
			logutil.Logger(context.Background()).Error("error", zap.Error(err3))
		}
		return
	}

	_, err4 := fmt.Fprintf(buf, "%#v", key)
	if err4 != nil {
		logutil.BgLogger().Error("error", zap.Error(err4))
	}
}

func prettyLockNotFoundKey(rawRetry string) string {
	if !strings.Contains(rawRetry, "TxnLockNotFound") {
		return ""
	}
	start := strings.Index(rawRetry, "[")
	if start == -1 {
		return ""
	}
	rawRetry = rawRetry[start:]
	end := strings.Index(rawRetry, "]")
	if end == -1 {
		return ""
	}
	rawRetry = rawRetry[:end+1]
	var key []byte
	err := json.Unmarshal([]byte(rawRetry), &key)
	if err != nil {
		return ""
	}
	var buf bytes.Buffer
	prettyWriteKey(&buf, key)
	return buf.String()
}<|MERGE_RESOLUTION|>--- conflicted
+++ resolved
@@ -40,10 +40,6 @@
 var (
 	// ErrTiKVServerTimeout is the error when tikv server is timeout.
 	ErrTiKVServerTimeout = dbterror.ClassTiKV.NewStd(errno.ErrTiKVServerTimeout)
-<<<<<<< HEAD
-	// ErrPDServerTimeout is the error when pd server is timeout.
-	ErrPDServerTimeout = dbterror.ClassTiKV.NewStd(errno.ErrPDServerTimeout)
-=======
 	// ErrGCTooEarly is the error that GC life time is shorter than transaction duration
 	ErrGCTooEarly = dbterror.ClassTiKV.NewStd(errno.ErrGCTooEarly)
 	// ErrTiKVStaleCommand is the error that the command is stale in tikv.
@@ -53,7 +49,8 @@
 	ErrResolveLockTimeout        = dbterror.ClassTiKV.NewStd(errno.ErrResolveLockTimeout)
 	// ErrTiKVServerBusy is the error when tikv server is busy.
 	ErrTiKVServerBusy = dbterror.ClassTiKV.NewStd(errno.ErrTiKVServerBusy)
->>>>>>> 82cf05e5
+	// ErrPDServerTimeout is the error when pd server is timeout.
+	ErrPDServerTimeout = dbterror.ClassTiKV.NewStd(errno.ErrPDServerTimeout)
 )
 
 func genKeyExistsError(name string, value string, err error) error {
@@ -205,15 +202,13 @@
 		return ErrTiKVServerTimeout
 	}
 
-<<<<<<< HEAD
 	if e, ok := err.(*tikverr.ErrPDServerTimeout); ok {
 		if len(e.Error()) == 0 {
 			return ErrPDServerTimeout
 		}
 		return ErrPDServerTimeout.GenWithStackByArgs(e.Error())
 	}
-	return errors.Trace(err)
-=======
+
 	if errors.ErrorEqual(err, tikverr.ErrTiKVServerBusy) {
 		return ErrTiKVServerBusy
 	}
@@ -235,7 +230,6 @@
 	}
 
 	return errors.Trace(originErr)
->>>>>>> 82cf05e5
 }
 
 func newWriteConflictError(conflict *kvrpcpb.WriteConflict) error {
