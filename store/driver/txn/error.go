// Copyright 2021 PingCAP, Inc.
//
// Licensed under the Apache License, Version 2.0 (the "License");
// you may not use this file except in compliance with the License.
// You may obtain a copy of the License at
//
//     http://www.apache.org/licenses/LICENSE-2.0
//
// Unless required by applicable law or agreed to in writing, software
// distributed under the License is distributed on an "AS IS" BASIS,
// See the License for the specific language governing permissions and
// limitations under the License.

package txn

import (
	"bytes"
	"context"
	"encoding/json"
	"fmt"
	"strings"
	"time"

	"github.com/pingcap/errors"
	"github.com/pingcap/kvproto/pkg/kvrpcpb"
	"github.com/pingcap/parser/model"
	"github.com/pingcap/parser/mysql"
	"github.com/pingcap/tidb/kv"
	tikverr "github.com/pingcap/tidb/store/tikv/error"
	"github.com/pingcap/tidb/store/tikv/logutil"
	"github.com/pingcap/tidb/table/tables"
	"github.com/pingcap/tidb/tablecodec"
	"github.com/pingcap/tidb/types"
	"go.uber.org/zap"
)

func genKeyExistsError(name string, value string, err error) error {
	if err != nil {
		logutil.BgLogger().Info("extractKeyExistsErr meets error", zap.Error(err))
	}
	return kv.ErrKeyExists.FastGenByArgs(value, name)
}

func extractKeyExistsErrFromHandle(key kv.Key, value []byte, tblInfo *model.TableInfo) error {
	const name = "PRIMARY"
	_, handle, err := tablecodec.DecodeRecordKey(key)
	if err != nil {
		return genKeyExistsError(name, key.String(), err)
	}

	if handle.IsInt() {
		if pkInfo := tblInfo.GetPkColInfo(); pkInfo != nil {
			if mysql.HasUnsignedFlag(pkInfo.Flag) {
				handleStr := fmt.Sprintf("%d", uint64(handle.IntValue()))
				return genKeyExistsError(name, handleStr, nil)
			}
		}
		return genKeyExistsError(name, handle.String(), nil)
	}

	if len(value) == 0 {
		return genKeyExistsError(name, handle.String(), errors.New("missing value"))
	}

	idxInfo := tables.FindPrimaryIndex(tblInfo)
	if idxInfo == nil {
		return genKeyExistsError(name, handle.String(), errors.New("cannot find index info"))
	}

	cols := make(map[int64]*types.FieldType, len(tblInfo.Columns))
	for _, col := range tblInfo.Columns {
		cols[col.ID] = &col.FieldType
	}
	handleColIDs := make([]int64, 0, len(idxInfo.Columns))
	for _, col := range idxInfo.Columns {
		handleColIDs = append(handleColIDs, tblInfo.Columns[col.Offset].ID)
	}

	row, err := tablecodec.DecodeRowToDatumMap(value, cols, time.Local)
	if err != nil {
		return genKeyExistsError(name, handle.String(), err)
	}

	data, err := tablecodec.DecodeHandleToDatumMap(handle, handleColIDs, cols, time.Local, row)
	if err != nil {
		return genKeyExistsError(name, handle.String(), err)
	}

	valueStr := make([]string, 0, len(data))
	for _, col := range idxInfo.Columns {
		d := data[tblInfo.Columns[col.Offset].ID]
		str, err := d.ToString()
		if err != nil {
			return genKeyExistsError(name, key.String(), err)
		}
		valueStr = append(valueStr, str)
	}
	return genKeyExistsError(name, strings.Join(valueStr, "-"), nil)
}

func extractKeyExistsErrFromIndex(key kv.Key, value []byte, tblInfo *model.TableInfo, indexID int64) error {
	var idxInfo *model.IndexInfo
	for _, index := range tblInfo.Indices {
		if index.ID == indexID {
			idxInfo = index
		}
	}
	if idxInfo == nil {
		return genKeyExistsError("UNKNOWN", key.String(), errors.New("cannot find index info"))
	}
	name := idxInfo.Name.String()

	if len(value) == 0 {
		return genKeyExistsError(name, key.String(), errors.New("missing value"))
	}

	colInfo := tables.BuildRowcodecColInfoForIndexColumns(idxInfo, tblInfo)
	values, err := tablecodec.DecodeIndexKV(key, value, len(idxInfo.Columns), tablecodec.HandleNotNeeded, colInfo)
	if err != nil {
		return genKeyExistsError(name, key.String(), err)
	}
	valueStr := make([]string, 0, len(values))
	for i, val := range values {
		d, err := tablecodec.DecodeColumnValue(val, colInfo[i].Ft, time.Local)
		if err != nil {
			return genKeyExistsError(name, key.String(), err)
		}
		str, err := d.ToString()
		if err != nil {
			return genKeyExistsError(name, key.String(), err)
		}
		valueStr = append(valueStr, str)
	}
	return genKeyExistsError(name, strings.Join(valueStr, "-"), nil)
}

func extractKeyErr(err error) error {
	if err == nil {
		return nil
	}
	if e, ok := errors.Cause(err).(*tikverr.ErrWriteConflict); ok {
		return newWriteConflictError(e.WriteConflict)
	}
	if e, ok := errors.Cause(err).(*tikverr.ErrRetryable); ok {
		notFoundDetail := prettyLockNotFoundKey(e.Retryable)
		return kv.ErrTxnRetryable.GenWithStackByArgs(e.Retryable + " " + notFoundDetail)
	}
	return toTiDBErr(err)
}

func toTiDBErr(err error) error {
	if err == nil {
		return nil
	}
	if tikverr.IsErrNotFound(err) {
		return kv.ErrNotExist
	}

<<<<<<< HEAD
	if e, ok := err.(*tikverr.ErrWriteConflictInLatch); ok {
		return kv.ErrWriteConflictInTiDB.FastGenByArgs(e.StartTS)
=======
	if errors.ErrorEqual(err, tikverr.ErrCannotSetNilValue) {
		return kv.ErrCannotSetNilValue
	}

	if e, ok := err.(*tikverr.ErrEntryTooLarge); ok {
		return kv.ErrEntryTooLarge.GenWithStackByArgs(e.Limit, e.Size)
>>>>>>> 34922114
	}

	if errors.ErrorEqual(err, tikverr.ErrInvalidTxn) {
		return kv.ErrInvalidTxn
	}

	return errors.Trace(err)
}

func newWriteConflictError(conflict *kvrpcpb.WriteConflict) error {
	if conflict == nil {
		return kv.ErrWriteConflict
	}
	var buf bytes.Buffer
	prettyWriteKey(&buf, conflict.Key)
	buf.WriteString(" primary=")
	prettyWriteKey(&buf, conflict.Primary)
	return kv.ErrWriteConflict.FastGenByArgs(conflict.StartTs, conflict.ConflictTs, conflict.ConflictCommitTs, buf.String())
}

func prettyWriteKey(buf *bytes.Buffer, key []byte) {
	tableID, indexID, indexValues, err := tablecodec.DecodeIndexKey(key)
	if err == nil {
		_, err1 := fmt.Fprintf(buf, "{tableID=%d, indexID=%d, indexValues={", tableID, indexID)
		if err1 != nil {
			logutil.BgLogger().Error("error", zap.Error(err1))
		}
		for _, v := range indexValues {
			_, err2 := fmt.Fprintf(buf, "%s, ", v)
			if err2 != nil {
				logutil.BgLogger().Error("error", zap.Error(err2))
			}
		}
		buf.WriteString("}}")
		return
	}

	tableID, handle, err := tablecodec.DecodeRecordKey(key)
	if err == nil {
		_, err3 := fmt.Fprintf(buf, "{tableID=%d, handle=%d}", tableID, handle)
		if err3 != nil {
			logutil.BgLogger().Error("error", zap.Error(err3))
		}
		return
	}

	mKey, mField, err := tablecodec.DecodeMetaKey(key)
	if err == nil {
		_, err3 := fmt.Fprintf(buf, "{metaKey=true, key=%s, field=%s}", string(mKey), string(mField))
		if err3 != nil {
			logutil.Logger(context.Background()).Error("error", zap.Error(err3))
		}
		return
	}

	_, err4 := fmt.Fprintf(buf, "%#v", key)
	if err4 != nil {
		logutil.BgLogger().Error("error", zap.Error(err4))
	}
}

func prettyLockNotFoundKey(rawRetry string) string {
	if !strings.Contains(rawRetry, "TxnLockNotFound") {
		return ""
	}
	start := strings.Index(rawRetry, "[")
	if start == -1 {
		return ""
	}
	rawRetry = rawRetry[start:]
	end := strings.Index(rawRetry, "]")
	if end == -1 {
		return ""
	}
	rawRetry = rawRetry[:end+1]
	var key []byte
	err := json.Unmarshal([]byte(rawRetry), &key)
	if err != nil {
		return ""
	}
	var buf bytes.Buffer
	prettyWriteKey(&buf, key)
	return buf.String()
}<|MERGE_RESOLUTION|>--- conflicted
+++ resolved
@@ -156,17 +156,16 @@
 		return kv.ErrNotExist
 	}
 
-<<<<<<< HEAD
 	if e, ok := err.(*tikverr.ErrWriteConflictInLatch); ok {
 		return kv.ErrWriteConflictInTiDB.FastGenByArgs(e.StartTS)
-=======
+	}
+
 	if errors.ErrorEqual(err, tikverr.ErrCannotSetNilValue) {
 		return kv.ErrCannotSetNilValue
 	}
 
 	if e, ok := err.(*tikverr.ErrEntryTooLarge); ok {
 		return kv.ErrEntryTooLarge.GenWithStackByArgs(e.Limit, e.Size)
->>>>>>> 34922114
 	}
 
 	if errors.ErrorEqual(err, tikverr.ErrInvalidTxn) {
