// Copyright 2021 PingCAP, Inc.
//
// Licensed under the Apache License, Version 2.0 (the "License");
// you may not use this file except in compliance with the License.
// You may obtain a copy of the License at
//
//     http://www.apache.org/licenses/LICENSE-2.0
//
// Unless required by applicable law or agreed to in writing, software
// distributed under the License is distributed on an "AS IS" BASIS,
// See the License for the specific language governing permissions and
// limitations under the License.

package txn

import (
	"bytes"
	"context"
	"encoding/json"
	"fmt"
	"strings"
	"time"

	"github.com/pingcap/errors"
	"github.com/pingcap/kvproto/pkg/kvrpcpb"
	"github.com/pingcap/parser/model"
	"github.com/pingcap/parser/mysql"
	"github.com/pingcap/tidb/kv"
	tikverr "github.com/pingcap/tidb/store/tikv/error"
	"github.com/pingcap/tidb/store/tikv/logutil"
	"github.com/pingcap/tidb/table/tables"
	"github.com/pingcap/tidb/tablecodec"
	"github.com/pingcap/tidb/types"
	"go.uber.org/zap"
)

func genKeyExistsError(name string, value string, err error) error {
	if err != nil {
		logutil.BgLogger().Info("extractKeyExistsErr meets error", zap.Error(err))
	}
	return kv.ErrKeyExists.FastGenByArgs(value, name)
}

func extractKeyExistsErrFromHandle(key kv.Key, value []byte, tblInfo *model.TableInfo) error {
	const name = "PRIMARY"
	_, handle, err := tablecodec.DecodeRecordKey(key)
	if err != nil {
		return genKeyExistsError(name, key.String(), err)
	}

	if handle.IsInt() {
		if pkInfo := tblInfo.GetPkColInfo(); pkInfo != nil {
			if mysql.HasUnsignedFlag(pkInfo.Flag) {
				handleStr := fmt.Sprintf("%d", uint64(handle.IntValue()))
				return genKeyExistsError(name, handleStr, nil)
			}
		}
		return genKeyExistsError(name, handle.String(), nil)
	}

	if len(value) == 0 {
		return genKeyExistsError(name, handle.String(), errors.New("missing value"))
	}

	idxInfo := tables.FindPrimaryIndex(tblInfo)
	if idxInfo == nil {
		return genKeyExistsError(name, handle.String(), errors.New("cannot find index info"))
	}

	cols := make(map[int64]*types.FieldType, len(tblInfo.Columns))
	for _, col := range tblInfo.Columns {
		cols[col.ID] = &col.FieldType
	}
	handleColIDs := make([]int64, 0, len(idxInfo.Columns))
	for _, col := range idxInfo.Columns {
		handleColIDs = append(handleColIDs, tblInfo.Columns[col.Offset].ID)
	}

	row, err := tablecodec.DecodeRowToDatumMap(value, cols, time.Local)
	if err != nil {
		return genKeyExistsError(name, handle.String(), err)
	}

	data, err := tablecodec.DecodeHandleToDatumMap(handle, handleColIDs, cols, time.Local, row)
	if err != nil {
		return genKeyExistsError(name, handle.String(), err)
	}

	valueStr := make([]string, 0, len(data))
	for _, col := range idxInfo.Columns {
		d := data[tblInfo.Columns[col.Offset].ID]
		str, err := d.ToString()
		if err != nil {
			return genKeyExistsError(name, key.String(), err)
		}
		valueStr = append(valueStr, str)
	}
	return genKeyExistsError(name, strings.Join(valueStr, "-"), nil)
}

func extractKeyExistsErrFromIndex(key kv.Key, value []byte, tblInfo *model.TableInfo, indexID int64) error {
	var idxInfo *model.IndexInfo
	for _, index := range tblInfo.Indices {
		if index.ID == indexID {
			idxInfo = index
		}
	}
	if idxInfo == nil {
		return genKeyExistsError("UNKNOWN", key.String(), errors.New("cannot find index info"))
	}
	name := idxInfo.Name.String()

	if len(value) == 0 {
		return genKeyExistsError(name, key.String(), errors.New("missing value"))
	}

	colInfo := tables.BuildRowcodecColInfoForIndexColumns(idxInfo, tblInfo)
	values, err := tablecodec.DecodeIndexKV(key, value, len(idxInfo.Columns), tablecodec.HandleNotNeeded, colInfo)
	if err != nil {
		return genKeyExistsError(name, key.String(), err)
	}
	valueStr := make([]string, 0, len(values))
	for i, val := range values {
		d, err := tablecodec.DecodeColumnValue(val, colInfo[i].Ft, time.Local)
		if err != nil {
			return genKeyExistsError(name, key.String(), err)
		}
		str, err := d.ToString()
		if err != nil {
			return genKeyExistsError(name, key.String(), err)
		}
		valueStr = append(valueStr, str)
	}
	return genKeyExistsError(name, strings.Join(valueStr, "-"), nil)
}

func extractKeyErr(err error) error {
	if err == nil {
		return nil
	}
	if e, ok := errors.Cause(err).(*tikverr.ErrWriteConflict); ok {
		return newWriteConflictError(e.WriteConflict)
	}
	if e, ok := errors.Cause(err).(*tikverr.ErrRetryable); ok {
		notFoundDetail := prettyLockNotFoundKey(e.Retryable)
		return kv.ErrTxnRetryable.GenWithStackByArgs(e.Retryable + " " + notFoundDetail)
	}
	return toTiDBErr(err)
}

func toTiDBErr(err error) error {
	if err == nil {
		return nil
	}
	if tikverr.IsErrNotFound(err) {
		return kv.ErrNotExist
	}

<<<<<<< HEAD
	if errors.ErrorEqual(err, tikverr.ErrCannotSetNilValue) {
		return kv.ErrCannotSetNilValue
=======
	if e, ok := err.(*tikverr.ErrEntryTooLarge); ok {
		return kv.ErrEntryTooLarge.GenWithStackByArgs(e.Limit, e.Size)
>>>>>>> 3f8e8beb
	}

	if errors.ErrorEqual(err, tikverr.ErrInvalidTxn) {
		return kv.ErrInvalidTxn
	}
	return errors.Trace(err)
}

func newWriteConflictError(conflict *kvrpcpb.WriteConflict) error {
	if conflict == nil {
		return kv.ErrWriteConflict
	}
	var buf bytes.Buffer
	prettyWriteKey(&buf, conflict.Key)
	buf.WriteString(" primary=")
	prettyWriteKey(&buf, conflict.Primary)
	return kv.ErrWriteConflict.FastGenByArgs(conflict.StartTs, conflict.ConflictTs, conflict.ConflictCommitTs, buf.String())
}

func prettyWriteKey(buf *bytes.Buffer, key []byte) {
	tableID, indexID, indexValues, err := tablecodec.DecodeIndexKey(key)
	if err == nil {
		_, err1 := fmt.Fprintf(buf, "{tableID=%d, indexID=%d, indexValues={", tableID, indexID)
		if err1 != nil {
			logutil.BgLogger().Error("error", zap.Error(err1))
		}
		for _, v := range indexValues {
			_, err2 := fmt.Fprintf(buf, "%s, ", v)
			if err2 != nil {
				logutil.BgLogger().Error("error", zap.Error(err2))
			}
		}
		buf.WriteString("}}")
		return
	}

	tableID, handle, err := tablecodec.DecodeRecordKey(key)
	if err == nil {
		_, err3 := fmt.Fprintf(buf, "{tableID=%d, handle=%d}", tableID, handle)
		if err3 != nil {
			logutil.BgLogger().Error("error", zap.Error(err3))
		}
		return
	}

	mKey, mField, err := tablecodec.DecodeMetaKey(key)
	if err == nil {
		_, err3 := fmt.Fprintf(buf, "{metaKey=true, key=%s, field=%s}", string(mKey), string(mField))
		if err3 != nil {
			logutil.Logger(context.Background()).Error("error", zap.Error(err3))
		}
		return
	}

	_, err4 := fmt.Fprintf(buf, "%#v", key)
	if err4 != nil {
		logutil.BgLogger().Error("error", zap.Error(err4))
	}
}

func prettyLockNotFoundKey(rawRetry string) string {
	if !strings.Contains(rawRetry, "TxnLockNotFound") {
		return ""
	}
	start := strings.Index(rawRetry, "[")
	if start == -1 {
		return ""
	}
	rawRetry = rawRetry[start:]
	end := strings.Index(rawRetry, "]")
	if end == -1 {
		return ""
	}
	rawRetry = rawRetry[:end+1]
	var key []byte
	err := json.Unmarshal([]byte(rawRetry), &key)
	if err != nil {
		return ""
	}
	var buf bytes.Buffer
	prettyWriteKey(&buf, key)
	return buf.String()
}<|MERGE_RESOLUTION|>--- conflicted
+++ resolved
@@ -156,13 +156,12 @@
 		return kv.ErrNotExist
 	}
 
-<<<<<<< HEAD
 	if errors.ErrorEqual(err, tikverr.ErrCannotSetNilValue) {
 		return kv.ErrCannotSetNilValue
-=======
+	}
+
 	if e, ok := err.(*tikverr.ErrEntryTooLarge); ok {
 		return kv.ErrEntryTooLarge.GenWithStackByArgs(e.Limit, e.Size)
->>>>>>> 3f8e8beb
 	}
 
 	if errors.ErrorEqual(err, tikverr.ErrInvalidTxn) {
