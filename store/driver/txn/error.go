// Copyright 2021 PingCAP, Inc.
//
// Licensed under the Apache License, Version 2.0 (the "License");
// you may not use this file except in compliance with the License.
// You may obtain a copy of the License at
//
//     http://www.apache.org/licenses/LICENSE-2.0
//
// Unless required by applicable law or agreed to in writing, software
// distributed under the License is distributed on an "AS IS" BASIS,
// See the License for the specific language governing permissions and
// limitations under the License.

package txn

import (
	"bytes"
	"context"
	"encoding/json"
	"fmt"
	"strings"
	"time"

	"github.com/pingcap/errors"
	"github.com/pingcap/kvproto/pkg/kvrpcpb"
	"github.com/pingcap/parser/model"
	"github.com/pingcap/parser/mysql"
	"github.com/pingcap/tidb/errno"
	"github.com/pingcap/tidb/kv"
	tikverr "github.com/pingcap/tidb/store/tikv/error"
	"github.com/pingcap/tidb/store/tikv/logutil"
	"github.com/pingcap/tidb/table/tables"
	"github.com/pingcap/tidb/tablecodec"
	"github.com/pingcap/tidb/types"
	"github.com/pingcap/tidb/util/dbterror"
	"go.uber.org/zap"
)

// tikv error instance
var (
	// ErrTiKVServerTimeout is the error when tikv server is timeout.
<<<<<<< HEAD
	ErrTiKVServerTimeout = dbterror.ClassTiKV.NewStd(errno.ErrTiKVServerTimeout)
	// ErrTiKVStaleCommand is the error that the command is stale in tikv.
	ErrTiKVStaleCommand = dbterror.ClassTiKV.NewStd(errno.ErrTiKVStaleCommand)
	// ErrTiKVMaxTimestampNotSynced is the error that tikv's max timestamp is not synced.
	ErrTiKVMaxTimestampNotSynced = dbterror.ClassTiKV.NewStd(errno.ErrTiKVMaxTimestampNotSynced)
=======
	ErrTiKVServerTimeout  = dbterror.ClassTiKV.NewStd(errno.ErrTiKVServerTimeout)
	ErrResolveLockTimeout = dbterror.ClassTiKV.NewStd(errno.ErrResolveLockTimeout)
>>>>>>> 207ce344
)

func genKeyExistsError(name string, value string, err error) error {
	if err != nil {
		logutil.BgLogger().Info("extractKeyExistsErr meets error", zap.Error(err))
	}
	return kv.ErrKeyExists.FastGenByArgs(value, name)
}

func extractKeyExistsErrFromHandle(key kv.Key, value []byte, tblInfo *model.TableInfo) error {
	const name = "PRIMARY"
	_, handle, err := tablecodec.DecodeRecordKey(key)
	if err != nil {
		return genKeyExistsError(name, key.String(), err)
	}

	if handle.IsInt() {
		if pkInfo := tblInfo.GetPkColInfo(); pkInfo != nil {
			if mysql.HasUnsignedFlag(pkInfo.Flag) {
				handleStr := fmt.Sprintf("%d", uint64(handle.IntValue()))
				return genKeyExistsError(name, handleStr, nil)
			}
		}
		return genKeyExistsError(name, handle.String(), nil)
	}

	if len(value) == 0 {
		return genKeyExistsError(name, handle.String(), errors.New("missing value"))
	}

	idxInfo := tables.FindPrimaryIndex(tblInfo)
	if idxInfo == nil {
		return genKeyExistsError(name, handle.String(), errors.New("cannot find index info"))
	}

	cols := make(map[int64]*types.FieldType, len(tblInfo.Columns))
	for _, col := range tblInfo.Columns {
		cols[col.ID] = &col.FieldType
	}
	handleColIDs := make([]int64, 0, len(idxInfo.Columns))
	for _, col := range idxInfo.Columns {
		handleColIDs = append(handleColIDs, tblInfo.Columns[col.Offset].ID)
	}

	row, err := tablecodec.DecodeRowToDatumMap(value, cols, time.Local)
	if err != nil {
		return genKeyExistsError(name, handle.String(), err)
	}

	data, err := tablecodec.DecodeHandleToDatumMap(handle, handleColIDs, cols, time.Local, row)
	if err != nil {
		return genKeyExistsError(name, handle.String(), err)
	}

	valueStr := make([]string, 0, len(data))
	for _, col := range idxInfo.Columns {
		d := data[tblInfo.Columns[col.Offset].ID]
		str, err := d.ToString()
		if err != nil {
			return genKeyExistsError(name, key.String(), err)
		}
		valueStr = append(valueStr, str)
	}
	return genKeyExistsError(name, strings.Join(valueStr, "-"), nil)
}

func extractKeyExistsErrFromIndex(key kv.Key, value []byte, tblInfo *model.TableInfo, indexID int64) error {
	var idxInfo *model.IndexInfo
	for _, index := range tblInfo.Indices {
		if index.ID == indexID {
			idxInfo = index
		}
	}
	if idxInfo == nil {
		return genKeyExistsError("UNKNOWN", key.String(), errors.New("cannot find index info"))
	}
	name := idxInfo.Name.String()

	if len(value) == 0 {
		return genKeyExistsError(name, key.String(), errors.New("missing value"))
	}

	colInfo := tables.BuildRowcodecColInfoForIndexColumns(idxInfo, tblInfo)
	values, err := tablecodec.DecodeIndexKV(key, value, len(idxInfo.Columns), tablecodec.HandleNotNeeded, colInfo)
	if err != nil {
		return genKeyExistsError(name, key.String(), err)
	}
	valueStr := make([]string, 0, len(values))
	for i, val := range values {
		d, err := tablecodec.DecodeColumnValue(val, colInfo[i].Ft, time.Local)
		if err != nil {
			return genKeyExistsError(name, key.String(), err)
		}
		str, err := d.ToString()
		if err != nil {
			return genKeyExistsError(name, key.String(), err)
		}
		valueStr = append(valueStr, str)
	}
	return genKeyExistsError(name, strings.Join(valueStr, "-"), nil)
}

func extractKeyErr(err error) error {
	if err == nil {
		return nil
	}
	if e, ok := errors.Cause(err).(*tikverr.ErrWriteConflict); ok {
		return newWriteConflictError(e.WriteConflict)
	}
	if e, ok := errors.Cause(err).(*tikverr.ErrRetryable); ok {
		notFoundDetail := prettyLockNotFoundKey(e.Retryable)
		return kv.ErrTxnRetryable.GenWithStackByArgs(e.Retryable + " " + notFoundDetail)
	}
	return toTiDBErr(err)
}

func toTiDBErr(err error) error {
	if err == nil {
		return nil
	}
	if tikverr.IsErrNotFound(err) {
		return kv.ErrNotExist
	}

	if e, ok := err.(*tikverr.ErrWriteConflictInLatch); ok {
		return kv.ErrWriteConflictInTiDB.FastGenByArgs(e.StartTS)
	}

	if e, ok := err.(*tikverr.ErrTxnTooLarge); ok {
		return kv.ErrTxnTooLarge.GenWithStackByArgs(e.Size)
	}

	if errors.ErrorEqual(err, tikverr.ErrCannotSetNilValue) {
		return kv.ErrCannotSetNilValue
	}

	if e, ok := err.(*tikverr.ErrEntryTooLarge); ok {
		return kv.ErrEntryTooLarge.GenWithStackByArgs(e.Limit, e.Size)
	}

	if errors.ErrorEqual(err, tikverr.ErrInvalidTxn) {
		return kv.ErrInvalidTxn
	}

	if errors.ErrorEqual(err, tikverr.ErrTiKVServerTimeout) {
		return ErrTiKVServerTimeout
	}

<<<<<<< HEAD
	if errors.ErrorEqual(err, tikverr.ErrTiKVStaleCommand) {
		return ErrTiKVStaleCommand
	}

	if errors.ErrorEqual(err, tikverr.ErrTiKVMaxTimestampNotSynced) {
		return ErrTiKVMaxTimestampNotSynced
	}

=======
	if errors.ErrorEqual(err, tikverr.ErrResolveLockTimeout) {
		return ErrResolveLockTimeout
	}
>>>>>>> 207ce344
	return errors.Trace(err)
}

func newWriteConflictError(conflict *kvrpcpb.WriteConflict) error {
	if conflict == nil {
		return kv.ErrWriteConflict
	}
	var buf bytes.Buffer
	prettyWriteKey(&buf, conflict.Key)
	buf.WriteString(" primary=")
	prettyWriteKey(&buf, conflict.Primary)
	return kv.ErrWriteConflict.FastGenByArgs(conflict.StartTs, conflict.ConflictTs, conflict.ConflictCommitTs, buf.String())
}

func prettyWriteKey(buf *bytes.Buffer, key []byte) {
	tableID, indexID, indexValues, err := tablecodec.DecodeIndexKey(key)
	if err == nil {
		_, err1 := fmt.Fprintf(buf, "{tableID=%d, indexID=%d, indexValues={", tableID, indexID)
		if err1 != nil {
			logutil.BgLogger().Error("error", zap.Error(err1))
		}
		for _, v := range indexValues {
			_, err2 := fmt.Fprintf(buf, "%s, ", v)
			if err2 != nil {
				logutil.BgLogger().Error("error", zap.Error(err2))
			}
		}
		buf.WriteString("}}")
		return
	}

	tableID, handle, err := tablecodec.DecodeRecordKey(key)
	if err == nil {
		_, err3 := fmt.Fprintf(buf, "{tableID=%d, handle=%d}", tableID, handle)
		if err3 != nil {
			logutil.BgLogger().Error("error", zap.Error(err3))
		}
		return
	}

	mKey, mField, err := tablecodec.DecodeMetaKey(key)
	if err == nil {
		_, err3 := fmt.Fprintf(buf, "{metaKey=true, key=%s, field=%s}", string(mKey), string(mField))
		if err3 != nil {
			logutil.Logger(context.Background()).Error("error", zap.Error(err3))
		}
		return
	}

	_, err4 := fmt.Fprintf(buf, "%#v", key)
	if err4 != nil {
		logutil.BgLogger().Error("error", zap.Error(err4))
	}
}

func prettyLockNotFoundKey(rawRetry string) string {
	if !strings.Contains(rawRetry, "TxnLockNotFound") {
		return ""
	}
	start := strings.Index(rawRetry, "[")
	if start == -1 {
		return ""
	}
	rawRetry = rawRetry[start:]
	end := strings.Index(rawRetry, "]")
	if end == -1 {
		return ""
	}
	rawRetry = rawRetry[:end+1]
	var key []byte
	err := json.Unmarshal([]byte(rawRetry), &key)
	if err != nil {
		return ""
	}
	var buf bytes.Buffer
	prettyWriteKey(&buf, key)
	return buf.String()
}<|MERGE_RESOLUTION|>--- conflicted
+++ resolved
@@ -39,16 +39,12 @@
 // tikv error instance
 var (
 	// ErrTiKVServerTimeout is the error when tikv server is timeout.
-<<<<<<< HEAD
 	ErrTiKVServerTimeout = dbterror.ClassTiKV.NewStd(errno.ErrTiKVServerTimeout)
 	// ErrTiKVStaleCommand is the error that the command is stale in tikv.
 	ErrTiKVStaleCommand = dbterror.ClassTiKV.NewStd(errno.ErrTiKVStaleCommand)
 	// ErrTiKVMaxTimestampNotSynced is the error that tikv's max timestamp is not synced.
 	ErrTiKVMaxTimestampNotSynced = dbterror.ClassTiKV.NewStd(errno.ErrTiKVMaxTimestampNotSynced)
-=======
-	ErrTiKVServerTimeout  = dbterror.ClassTiKV.NewStd(errno.ErrTiKVServerTimeout)
-	ErrResolveLockTimeout = dbterror.ClassTiKV.NewStd(errno.ErrResolveLockTimeout)
->>>>>>> 207ce344
+	ErrResolveLockTimeout        = dbterror.ClassTiKV.NewStd(errno.ErrResolveLockTimeout)
 )
 
 func genKeyExistsError(name string, value string, err error) error {
@@ -197,7 +193,6 @@
 		return ErrTiKVServerTimeout
 	}
 
-<<<<<<< HEAD
 	if errors.ErrorEqual(err, tikverr.ErrTiKVStaleCommand) {
 		return ErrTiKVStaleCommand
 	}
@@ -206,11 +201,9 @@
 		return ErrTiKVMaxTimestampNotSynced
 	}
 
-=======
 	if errors.ErrorEqual(err, tikverr.ErrResolveLockTimeout) {
 		return ErrResolveLockTimeout
 	}
->>>>>>> 207ce344
 	return errors.Trace(err)
 }
 
