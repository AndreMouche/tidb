--- conflicted
+++ resolved
@@ -156,16 +156,13 @@
 		return kv.ErrNotExist
 	}
 
-<<<<<<< HEAD
 	if e, ok := err.(*tikverr.ErrEntryTooLarge); ok {
 		return kv.ErrEntryTooLarge.GenWithStackByArgs(e.Limit, e.Size)
 	}
 
-=======
 	if errors.ErrorEqual(err, tikverr.ErrInvalidTxn) {
 		return kv.ErrInvalidTxn
 	}
->>>>>>> aaa3b748
 	return errors.Trace(err)
 }
 
