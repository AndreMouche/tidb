// Copyright 2021 PingCAP, Inc.
//
// Licensed under the Apache License, Version 2.0 (the "License");
// you may not use this file except in compliance with the License.
// You may obtain a copy of the License at
//
//     http://www.apache.org/licenses/LICENSE-2.0
//
// Unless required by applicable law or agreed to in writing, software
// distributed under the License is distributed on an "AS IS" BASIS,
// See the License for the specific language governing permissions and
// limitations under the License.

package txn

import (
	"bytes"
	"context"
	"encoding/json"
	"fmt"
	"strings"
	"time"

	"github.com/pingcap/errors"
	"github.com/pingcap/kvproto/pkg/kvrpcpb"
	"github.com/pingcap/parser/model"
	"github.com/pingcap/parser/mysql"
	"github.com/pingcap/tidb/kv"
	tikverr "github.com/pingcap/tidb/store/tikv/error"
	"github.com/pingcap/tidb/store/tikv/logutil"
	"github.com/pingcap/tidb/table/tables"
	"github.com/pingcap/tidb/tablecodec"
	"github.com/pingcap/tidb/types"
	"go.uber.org/zap"
)

func genKeyExistsError(name string, value string, err error) error {
	if err != nil {
		logutil.BgLogger().Info("extractKeyExistsErr meets error", zap.Error(err))
	}
	return kv.ErrKeyExists.FastGenByArgs(value, name)
}

func extractKeyExistsErrFromHandle(key kv.Key, value []byte, tblInfo *model.TableInfo) error {
	const name = "PRIMARY"
	_, handle, err := tablecodec.DecodeRecordKey(key)
	if err != nil {
		return genKeyExistsError(name, key.String(), err)
	}

	if handle.IsInt() {
		if pkInfo := tblInfo.GetPkColInfo(); pkInfo != nil {
			if mysql.HasUnsignedFlag(pkInfo.Flag) {
				handleStr := fmt.Sprintf("%d", uint64(handle.IntValue()))
				return genKeyExistsError(name, handleStr, nil)
			}
		}
		return genKeyExistsError(name, handle.String(), nil)
	}

	if len(value) == 0 {
		return genKeyExistsError(name, handle.String(), errors.New("missing value"))
	}

	idxInfo := tables.FindPrimaryIndex(tblInfo)
	if idxInfo == nil {
		return genKeyExistsError(name, handle.String(), errors.New("cannot find index info"))
	}

	cols := make(map[int64]*types.FieldType, len(tblInfo.Columns))
	for _, col := range tblInfo.Columns {
		cols[col.ID] = &col.FieldType
	}
	handleColIDs := make([]int64, 0, len(idxInfo.Columns))
	for _, col := range idxInfo.Columns {
		handleColIDs = append(handleColIDs, tblInfo.Columns[col.Offset].ID)
	}

	row, err := tablecodec.DecodeRowToDatumMap(value, cols, time.Local)
	if err != nil {
		return genKeyExistsError(name, handle.String(), err)
	}

	data, err := tablecodec.DecodeHandleToDatumMap(handle, handleColIDs, cols, time.Local, row)
	if err != nil {
		return genKeyExistsError(name, handle.String(), err)
	}

	valueStr := make([]string, 0, len(data))
	for _, col := range idxInfo.Columns {
		d := data[tblInfo.Columns[col.Offset].ID]
		str, err := d.ToString()
		if err != nil {
			return genKeyExistsError(name, key.String(), err)
		}
		valueStr = append(valueStr, str)
	}
	return genKeyExistsError(name, strings.Join(valueStr, "-"), nil)
}

func extractKeyExistsErrFromIndex(key kv.Key, value []byte, tblInfo *model.TableInfo, indexID int64) error {
	var idxInfo *model.IndexInfo
	for _, index := range tblInfo.Indices {
		if index.ID == indexID {
			idxInfo = index
		}
	}
	if idxInfo == nil {
		return genKeyExistsError("UNKNOWN", key.String(), errors.New("cannot find index info"))
	}
	name := idxInfo.Name.String()

	if len(value) == 0 {
		return genKeyExistsError(name, key.String(), errors.New("missing value"))
	}

	colInfo := tables.BuildRowcodecColInfoForIndexColumns(idxInfo, tblInfo)
	values, err := tablecodec.DecodeIndexKV(key, value, len(idxInfo.Columns), tablecodec.HandleNotNeeded, colInfo)
	if err != nil {
		return genKeyExistsError(name, key.String(), err)
	}
	valueStr := make([]string, 0, len(values))
	for i, val := range values {
		d, err := tablecodec.DecodeColumnValue(val, colInfo[i].Ft, time.Local)
		if err != nil {
			return genKeyExistsError(name, key.String(), err)
		}
		str, err := d.ToString()
		if err != nil {
			return genKeyExistsError(name, key.String(), err)
		}
		valueStr = append(valueStr, str)
	}
	return genKeyExistsError(name, strings.Join(valueStr, "-"), nil)
}

func extractKeyErr(err error) error {
	if err == nil {
		return nil
	}
	if e, ok := errors.Cause(err).(*tikverr.ErrWriteConflict); ok {
		return newWriteConflictError(e.WriteConflict)
	}
	if e, ok := errors.Cause(err).(*tikverr.ErrRetryable); ok {
		notFoundDetail := prettyLockNotFoundKey(e.Retryable)
		return kv.ErrTxnRetryable.GenWithStackByArgs(e.Retryable + " " + notFoundDetail)
	}
	return toTiDBErr(err)
}

func toTiDBErr(err error) error {
	if err == nil {
		return nil
	}
	if tikverr.IsErrNotFound(err) {
		return kv.ErrNotExist
	}

<<<<<<< HEAD
	if e, ok := err.(*tikverr.ErrWriteConflictInLatch); ok {
		return kv.ErrWriteConflictInTiDB.FastGenByArgs(e.StartTS)
=======
	if e, ok := err.(*tikverr.ErrTxnTooLarge); ok {
		return kv.ErrTxnTooLarge.GenWithStackByArgs(e.Size)
>>>>>>> 86b6429d
	}

	if errors.ErrorEqual(err, tikverr.ErrCannotSetNilValue) {
		return kv.ErrCannotSetNilValue
	}

	if e, ok := err.(*tikverr.ErrEntryTooLarge); ok {
		return kv.ErrEntryTooLarge.GenWithStackByArgs(e.Limit, e.Size)
	}

	if errors.ErrorEqual(err, tikverr.ErrInvalidTxn) {
		return kv.ErrInvalidTxn
	}

	return errors.Trace(err)
}

func newWriteConflictError(conflict *kvrpcpb.WriteConflict) error {
	if conflict == nil {
		return kv.ErrWriteConflict
	}
	var buf bytes.Buffer
	prettyWriteKey(&buf, conflict.Key)
	buf.WriteString(" primary=")
	prettyWriteKey(&buf, conflict.Primary)
	return kv.ErrWriteConflict.FastGenByArgs(conflict.StartTs, conflict.ConflictTs, conflict.ConflictCommitTs, buf.String())
}

func prettyWriteKey(buf *bytes.Buffer, key []byte) {
	tableID, indexID, indexValues, err := tablecodec.DecodeIndexKey(key)
	if err == nil {
		_, err1 := fmt.Fprintf(buf, "{tableID=%d, indexID=%d, indexValues={", tableID, indexID)
		if err1 != nil {
			logutil.BgLogger().Error("error", zap.Error(err1))
		}
		for _, v := range indexValues {
			_, err2 := fmt.Fprintf(buf, "%s, ", v)
			if err2 != nil {
				logutil.BgLogger().Error("error", zap.Error(err2))
			}
		}
		buf.WriteString("}}")
		return
	}

	tableID, handle, err := tablecodec.DecodeRecordKey(key)
	if err == nil {
		_, err3 := fmt.Fprintf(buf, "{tableID=%d, handle=%d}", tableID, handle)
		if err3 != nil {
			logutil.BgLogger().Error("error", zap.Error(err3))
		}
		return
	}

	mKey, mField, err := tablecodec.DecodeMetaKey(key)
	if err == nil {
		_, err3 := fmt.Fprintf(buf, "{metaKey=true, key=%s, field=%s}", string(mKey), string(mField))
		if err3 != nil {
			logutil.Logger(context.Background()).Error("error", zap.Error(err3))
		}
		return
	}

	_, err4 := fmt.Fprintf(buf, "%#v", key)
	if err4 != nil {
		logutil.BgLogger().Error("error", zap.Error(err4))
	}
}

func prettyLockNotFoundKey(rawRetry string) string {
	if !strings.Contains(rawRetry, "TxnLockNotFound") {
		return ""
	}
	start := strings.Index(rawRetry, "[")
	if start == -1 {
		return ""
	}
	rawRetry = rawRetry[start:]
	end := strings.Index(rawRetry, "]")
	if end == -1 {
		return ""
	}
	rawRetry = rawRetry[:end+1]
	var key []byte
	err := json.Unmarshal([]byte(rawRetry), &key)
	if err != nil {
		return ""
	}
	var buf bytes.Buffer
	prettyWriteKey(&buf, key)
	return buf.String()
}<|MERGE_RESOLUTION|>--- conflicted
+++ resolved
@@ -156,13 +156,12 @@
 		return kv.ErrNotExist
 	}
 
-<<<<<<< HEAD
 	if e, ok := err.(*tikverr.ErrWriteConflictInLatch); ok {
 		return kv.ErrWriteConflictInTiDB.FastGenByArgs(e.StartTS)
-=======
+	}
+
 	if e, ok := err.(*tikverr.ErrTxnTooLarge); ok {
 		return kv.ErrTxnTooLarge.GenWithStackByArgs(e.Size)
->>>>>>> 86b6429d
 	}
 
 	if errors.ErrorEqual(err, tikverr.ErrCannotSetNilValue) {
