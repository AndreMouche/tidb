--- conflicted
+++ resolved
@@ -263,16 +263,14 @@
 		return ErrRegionUnavailable
 	}
 
-<<<<<<< HEAD
+	if e, ok := err.(*tikverr.ErrTokenLimit); ok {
+		return ErrTokenLimit.GenWithStackByArgs(e.StoreID)
+	}
+
 	if errors.ErrorEqual(err, tikverr.ErrUnknown) {
 		return ErrUnknown
 	}
-=======
-	if e, ok := err.(*tikverr.ErrTokenLimit); ok {
-		return ErrTokenLimit.GenWithStackByArgs(e.StoreID)
-	}
-
->>>>>>> 5460b5c7
+
 	return errors.Trace(originErr)
 }
 
