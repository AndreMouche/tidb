--- conflicted
+++ resolved
@@ -239,13 +239,12 @@
 		return ErrResolveLockTimeout
 	}
 
-<<<<<<< HEAD
 	if errors.ErrorEqual(err, tikverr.ErrLockWaitTimeout) {
 		return ErrLockWaitTimeout
-=======
+	}
+
 	if errors.ErrorEqual(err, tikverr.ErrRegionUnavailable) {
 		return ErrRegionUnavailable
->>>>>>> 4bde135a
 	}
 
 	return errors.Trace(originErr)
