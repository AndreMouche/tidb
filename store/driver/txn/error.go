--- conflicted
+++ resolved
@@ -156,14 +156,14 @@
 		return kv.ErrNotExist
 	}
 
-<<<<<<< HEAD
 	if e, ok := err.(*tikverr.ErrWriteConflictInLatch); ok {
 		return kv.ErrWriteConflictInTiDB.FastGenByArgs(e.StartTS)
-=======
+	}
+
 	if errors.ErrorEqual(err, tikverr.ErrInvalidTxn) {
 		return kv.ErrInvalidTxn
->>>>>>> aaa3b748
-	}
+	}
+
 	return errors.Trace(err)
 }
 
