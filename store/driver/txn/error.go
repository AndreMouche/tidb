--- conflicted
+++ resolved
@@ -156,16 +156,13 @@
 		return kv.ErrNotExist
 	}
 
-<<<<<<< HEAD
 	if errors.ErrorEqual(err, tikverr.ErrCannotSetNilValue) {
 		return kv.ErrCannotSetNilValue
 	}
 
-=======
 	if errors.ErrorEqual(err, tikverr.ErrInvalidTxn) {
 		return kv.ErrInvalidTxn
 	}
->>>>>>> aaa3b748
 	return errors.Trace(err)
 }
 
