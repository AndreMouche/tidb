// Copyright 2021 PingCAP, Inc.
//
// Licensed under the Apache License, Version 2.0 (the "License");
// you may not use this file except in compliance with the License.
// You may obtain a copy of the License at
//
//     http://www.apache.org/licenses/LICENSE-2.0
//
// Unless required by applicable law or agreed to in writing, software
// distributed under the License is distributed on an "AS IS" BASIS,
// See the License for the specific language governing permissions and
// limitations under the License.

package txn

import (
	"bytes"
	"context"
	"encoding/json"
	"fmt"
	"strings"
	"time"

	"github.com/pingcap/errors"
	"github.com/pingcap/kvproto/pkg/kvrpcpb"
	"github.com/pingcap/parser/model"
	"github.com/pingcap/parser/mysql"
	"github.com/pingcap/tidb/errno"
	"github.com/pingcap/tidb/kv"
	tikverr "github.com/pingcap/tidb/store/tikv/error"
	"github.com/pingcap/tidb/store/tikv/logutil"
	"github.com/pingcap/tidb/table/tables"
	"github.com/pingcap/tidb/tablecodec"
	"github.com/pingcap/tidb/types"
	"github.com/pingcap/tidb/util/dbterror"
	"go.uber.org/zap"
)

func genKeyExistsError(name string, value string, err error) error {
	if err != nil {
		logutil.BgLogger().Info("extractKeyExistsErr meets error", zap.Error(err))
	}
	return kv.ErrKeyExists.FastGenByArgs(value, name)
}

func extractKeyExistsErrFromHandle(key kv.Key, value []byte, tblInfo *model.TableInfo) error {
	const name = "PRIMARY"
	_, handle, err := tablecodec.DecodeRecordKey(key)
	if err != nil {
		return genKeyExistsError(name, key.String(), err)
	}

	if handle.IsInt() {
		if pkInfo := tblInfo.GetPkColInfo(); pkInfo != nil {
			if mysql.HasUnsignedFlag(pkInfo.Flag) {
				handleStr := fmt.Sprintf("%d", uint64(handle.IntValue()))
				return genKeyExistsError(name, handleStr, nil)
			}
		}
		return genKeyExistsError(name, handle.String(), nil)
	}

	if len(value) == 0 {
		return genKeyExistsError(name, handle.String(), errors.New("missing value"))
	}

	idxInfo := tables.FindPrimaryIndex(tblInfo)
	if idxInfo == nil {
		return genKeyExistsError(name, handle.String(), errors.New("cannot find index info"))
	}

	cols := make(map[int64]*types.FieldType, len(tblInfo.Columns))
	for _, col := range tblInfo.Columns {
		cols[col.ID] = &col.FieldType
	}
	handleColIDs := make([]int64, 0, len(idxInfo.Columns))
	for _, col := range idxInfo.Columns {
		handleColIDs = append(handleColIDs, tblInfo.Columns[col.Offset].ID)
	}

	row, err := tablecodec.DecodeRowToDatumMap(value, cols, time.Local)
	if err != nil {
		return genKeyExistsError(name, handle.String(), err)
	}

	data, err := tablecodec.DecodeHandleToDatumMap(handle, handleColIDs, cols, time.Local, row)
	if err != nil {
		return genKeyExistsError(name, handle.String(), err)
	}

	valueStr := make([]string, 0, len(data))
	for _, col := range idxInfo.Columns {
		d := data[tblInfo.Columns[col.Offset].ID]
		str, err := d.ToString()
		if err != nil {
			return genKeyExistsError(name, key.String(), err)
		}
		valueStr = append(valueStr, str)
	}
	return genKeyExistsError(name, strings.Join(valueStr, "-"), nil)
}

func extractKeyExistsErrFromIndex(key kv.Key, value []byte, tblInfo *model.TableInfo, indexID int64) error {
	var idxInfo *model.IndexInfo
	for _, index := range tblInfo.Indices {
		if index.ID == indexID {
			idxInfo = index
		}
	}
	if idxInfo == nil {
		return genKeyExistsError("UNKNOWN", key.String(), errors.New("cannot find index info"))
	}
	name := idxInfo.Name.String()

	if len(value) == 0 {
		return genKeyExistsError(name, key.String(), errors.New("missing value"))
	}

	colInfo := tables.BuildRowcodecColInfoForIndexColumns(idxInfo, tblInfo)
	values, err := tablecodec.DecodeIndexKV(key, value, len(idxInfo.Columns), tablecodec.HandleNotNeeded, colInfo)
	if err != nil {
		return genKeyExistsError(name, key.String(), err)
	}
	valueStr := make([]string, 0, len(values))
	for i, val := range values {
		d, err := tablecodec.DecodeColumnValue(val, colInfo[i].Ft, time.Local)
		if err != nil {
			return genKeyExistsError(name, key.String(), err)
		}
		str, err := d.ToString()
		if err != nil {
			return genKeyExistsError(name, key.String(), err)
		}
		valueStr = append(valueStr, str)
	}
	return genKeyExistsError(name, strings.Join(valueStr, "-"), nil)
}

func extractKeyErr(err error) error {
	if err == nil {
		return nil
	}
	if e, ok := errors.Cause(err).(*tikverr.ErrWriteConflict); ok {
		return newWriteConflictError(e.WriteConflict)
	}
	if e, ok := errors.Cause(err).(*tikverr.ErrRetryable); ok {
		notFoundDetail := prettyLockNotFoundKey(e.Retryable)
		return kv.ErrTxnRetryable.GenWithStackByArgs(e.Retryable + " " + notFoundDetail)
	}
	return toTiDBErr(err)
}

func toTiDBErr(err error) error {
	if err == nil {
		return nil
	}
	if tikverr.IsErrNotFound(err) {
		return kv.ErrNotExist
	}

	if e, ok := err.(*tikverr.ErrWriteConflictInLatch); ok {
		return kv.ErrWriteConflictInTiDB.FastGenByArgs(e.StartTS)
	}

	if e, ok := err.(*tikverr.ErrTxnTooLarge); ok {
		return kv.ErrTxnTooLarge.GenWithStackByArgs(e.Size)
	}

	if errors.ErrorEqual(err, tikverr.ErrCannotSetNilValue) {
		return kv.ErrCannotSetNilValue
	}

	if e, ok := err.(*tikverr.ErrEntryTooLarge); ok {
		return kv.ErrEntryTooLarge.GenWithStackByArgs(e.Limit, e.Size)
	}

	if errors.ErrorEqual(err, tikverr.ErrInvalidTxn) {
		return kv.ErrInvalidTxn
	}

<<<<<<< HEAD
	if errors.ErrorEqual(err, tikverr.ErrTiKVServerTimeout) {
		return dbterror.ClassTiKV.NewStd(errno.ErrTiKVServerTimeout)
	}

=======
>>>>>>> 1a69af6a
	return errors.Trace(err)
}

func newWriteConflictError(conflict *kvrpcpb.WriteConflict) error {
	if conflict == nil {
		return kv.ErrWriteConflict
	}
	var buf bytes.Buffer
	prettyWriteKey(&buf, conflict.Key)
	buf.WriteString(" primary=")
	prettyWriteKey(&buf, conflict.Primary)
	return kv.ErrWriteConflict.FastGenByArgs(conflict.StartTs, conflict.ConflictTs, conflict.ConflictCommitTs, buf.String())
}

func prettyWriteKey(buf *bytes.Buffer, key []byte) {
	tableID, indexID, indexValues, err := tablecodec.DecodeIndexKey(key)
	if err == nil {
		_, err1 := fmt.Fprintf(buf, "{tableID=%d, indexID=%d, indexValues={", tableID, indexID)
		if err1 != nil {
			logutil.BgLogger().Error("error", zap.Error(err1))
		}
		for _, v := range indexValues {
			_, err2 := fmt.Fprintf(buf, "%s, ", v)
			if err2 != nil {
				logutil.BgLogger().Error("error", zap.Error(err2))
			}
		}
		buf.WriteString("}}")
		return
	}

	tableID, handle, err := tablecodec.DecodeRecordKey(key)
	if err == nil {
		_, err3 := fmt.Fprintf(buf, "{tableID=%d, handle=%d}", tableID, handle)
		if err3 != nil {
			logutil.BgLogger().Error("error", zap.Error(err3))
		}
		return
	}

	mKey, mField, err := tablecodec.DecodeMetaKey(key)
	if err == nil {
		_, err3 := fmt.Fprintf(buf, "{metaKey=true, key=%s, field=%s}", string(mKey), string(mField))
		if err3 != nil {
			logutil.Logger(context.Background()).Error("error", zap.Error(err3))
		}
		return
	}

	_, err4 := fmt.Fprintf(buf, "%#v", key)
	if err4 != nil {
		logutil.BgLogger().Error("error", zap.Error(err4))
	}
}

func prettyLockNotFoundKey(rawRetry string) string {
	if !strings.Contains(rawRetry, "TxnLockNotFound") {
		return ""
	}
	start := strings.Index(rawRetry, "[")
	if start == -1 {
		return ""
	}
	rawRetry = rawRetry[start:]
	end := strings.Index(rawRetry, "]")
	if end == -1 {
		return ""
	}
	rawRetry = rawRetry[:end+1]
	var key []byte
	err := json.Unmarshal([]byte(rawRetry), &key)
	if err != nil {
		return ""
	}
	var buf bytes.Buffer
	prettyWriteKey(&buf, key)
	return buf.String()
}<|MERGE_RESOLUTION|>--- conflicted
+++ resolved
@@ -36,6 +36,12 @@
 	"go.uber.org/zap"
 )
 
+// tikv error instance
+var (
+	// ErrTiKVServerTimeout is the error when tikv server is timeout.
+	ErrTiKVServerTimeout = dbterror.ClassTiKV.NewStd(errno.ErrTiKVServerTimeout)
+)
+
 func genKeyExistsError(name string, value string, err error) error {
 	if err != nil {
 		logutil.BgLogger().Info("extractKeyExistsErr meets error", zap.Error(err))
@@ -178,13 +184,10 @@
 		return kv.ErrInvalidTxn
 	}
 
-<<<<<<< HEAD
 	if errors.ErrorEqual(err, tikverr.ErrTiKVServerTimeout) {
-		return dbterror.ClassTiKV.NewStd(errno.ErrTiKVServerTimeout)
-	}
-
-=======
->>>>>>> 1a69af6a
+		return ErrTiKVServerTimeout
+	}
+
 	return errors.Trace(err)
 }
 
