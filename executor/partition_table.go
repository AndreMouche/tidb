// Copyright 2020 PingCAP, Inc.
//
// Licensed under the Apache License, Version 2.0 (the "License");
// you may not use this file except in compliance with the License.
// You may obtain a copy of the License at
//
//     http://www.apache.org/licenses/LICENSE-2.0
//
// Unless required by applicable law or agreed to in writing, software
// distributed under the License is distributed on an "AS IS" BASIS,
// See the License for the specific language governing permissions and
// limitations under the License.

package executor

import (
	"context"
	"fmt"

	"github.com/opentracing/opentracing-go"
	"github.com/pingcap/errors"
	plannercore "github.com/pingcap/tidb/planner/core"
	"github.com/pingcap/tidb/table"
	"github.com/pingcap/tidb/util/chunk"
	"github.com/pingcap/tidb/util/ranger"
	"github.com/pingcap/tipb/go-tipb"
)

// PartitionTableExecutor is a Executor for partitioned table.
// It works by wrap the underlying TableReader/IndexReader/IndexLookUpReader.
type PartitionTableExecutor struct {
	baseExecutor

	nextPartition
	partitions []table.PhysicalTable
	cursor     int
	curr       Executor
}

type nextPartition interface {
	nextPartition(context.Context, table.PhysicalTable) (Executor, error)
}

// nolint:structcheck
type innerPartitionInfo struct {
	isFullPartition bool
	nextRange       map[int64][]*ranger.Range
}

type nextPartitionForTableReader struct {
	*innerPartitionInfo
	rangeBuilders map[int64]kvRangeBuilder
	exec          *TableReaderExecutor
}

func (n nextPartitionForTableReader) GetInnerPartitionInfo() *innerPartitionInfo {
	return n.innerPartitionInfo
}

func (n nextPartitionForTableReader) nextPartition(ctx context.Context, tbl table.PhysicalTable) (Executor, error) {
	n.exec.table = tbl
	n.exec.kvRanges = n.exec.kvRanges[:0]
	if n.innerPartitionInfo != nil && !n.isFullPartition {
		n.exec.kvRangeBuilder = n.rangeBuilders[tbl.GetPhysicalID()]
	}
	if err := updateDAGRequestTableID(ctx, n.exec.dagPB, tbl.GetPhysicalID()); err != nil {
		return nil, err
	}
	return n.exec, nil
}

type nextPartitionForIndexLookUp struct {
	*innerPartitionInfo
	exec *IndexLookUpExecutor
}

func (n nextPartitionForIndexLookUp) GetInnerPartitionInfo() *innerPartitionInfo {
	return n.innerPartitionInfo
}

func (n nextPartitionForIndexLookUp) nextPartition(ctx context.Context, tbl table.PhysicalTable) (Executor, error) {
	n.exec.table = tbl
	if n.innerPartitionInfo != nil && !n.isFullPartition {
		n.exec.ranges = n.nextRange[tbl.GetPhysicalID()]
	}
	return n.exec, nil
}

<<<<<<< HEAD
type nextPartitionForIndexReader struct {
	*innerPartitionInfo
	exec *IndexReaderExecutor
}

func (n nextPartitionForIndexReader) GetInnerPartitionInfo() *innerPartitionInfo {
	return n.innerPartitionInfo
}

func (n nextPartitionForIndexReader) nextPartition(ctx context.Context, tbl table.PhysicalTable) (Executor, error) {
	exec := n.exec
	exec.table = tbl
	exec.physicalTableID = tbl.GetPhysicalID()
	if n.innerPartitionInfo != nil && !n.isFullPartition {
		exec.ranges = n.nextRange[tbl.GetPhysicalID()]
	}
	return exec, nil
}

=======
>>>>>>> e5806410
type nextPartitionForUnionScan struct {
	b     *executorBuilder
	us    *plannercore.PhysicalUnionScan
	child nextPartition
}

// nextPartition implements the nextPartition interface.
// For union scan on partitioned table, the executor should be PartitionTable->UnionScan->TableReader rather than
// UnionScan->PartitionTable->TableReader
func (n nextPartitionForUnionScan) nextPartition(ctx context.Context, tbl table.PhysicalTable) (Executor, error) {
	childExec, err := n.child.nextPartition(ctx, tbl)
	if err != nil {
		return nil, err
	}

	n.b.err = nil
	ret := n.b.buildUnionScanFromReader(childExec, n.us)
	return ret, n.b.err
}

func nextPartitionWithTrace(ctx context.Context, n nextPartition, tbl table.PhysicalTable) (Executor, error) {
	if span := opentracing.SpanFromContext(ctx); span != nil && span.Tracer() != nil {
		span1 := span.Tracer().StartSpan(fmt.Sprintf("nextPartition %d", tbl.GetPhysicalID()), opentracing.ChildOf(span.Context()))
		defer span1.Finish()
		ctx = opentracing.ContextWithSpan(ctx, span1)
	}
	return n.nextPartition(ctx, tbl)
}

// updateDAGRequestTableID update the table ID in the DAG request to partition ID.
// TiKV only use that table ID for log, but TiFlash use it.
func updateDAGRequestTableID(ctx context.Context, dag *tipb.DAGRequest, partitionID int64) error {
	// TiFlash set RootExecutor field and ignore Executors field.
	if dag.RootExecutor != nil {
		return updateExecutorTableID(ctx, dag.RootExecutor, partitionID, true)
	}
	for i := 0; i < len(dag.Executors); i++ {
		exec := dag.Executors[i]
		err := updateExecutorTableID(ctx, exec, partitionID, false)
		if err != nil {
			return err
		}
	}
	return nil
}

func updateExecutorTableID(ctx context.Context, exec *tipb.Executor, partitionID int64, recursive bool) error {
	var child *tipb.Executor
	switch exec.Tp {
	case tipb.ExecType_TypeTableScan:
		exec.TblScan.TableId = partitionID
		// For test coverage.
		if tmp := ctx.Value("nextPartitionUpdateDAGReq"); tmp != nil {
			m := tmp.(map[int64]struct{})
			m[partitionID] = struct{}{}
		}
	case tipb.ExecType_TypeIndexScan:
		exec.IdxScan.TableId = partitionID
	case tipb.ExecType_TypeSelection:
		child = exec.Selection.Child
	case tipb.ExecType_TypeAggregation, tipb.ExecType_TypeStreamAgg:
		child = exec.Aggregation.Child
	case tipb.ExecType_TypeTopN:
		child = exec.TopN.Child
	case tipb.ExecType_TypeLimit:
		child = exec.Limit.Child
	case tipb.ExecType_TypeExchangeSender:
		child = exec.ExchangeSender.Child
	case tipb.ExecType_TypeExchangeReceiver:
		child = nil
	case tipb.ExecType_TypeJoin:
		child = exec.Join.Children[1-exec.Join.InnerIdx]
	case tipb.ExecType_TypeProjection:
		child = exec.Projection.Child
	default:
		return errors.Trace(fmt.Errorf("unknown new tipb protocol %d", exec.Tp))
	}
	if child != nil && recursive {
		return updateExecutorTableID(ctx, child, partitionID, recursive)
	}
	return nil
}

// Open implements the Executor interface.
func (e *PartitionTableExecutor) Open(ctx context.Context) error {
	e.cursor = 0
	e.curr = nil
	return nil
}

// Next implements the Executor interface.
func (e *PartitionTableExecutor) Next(ctx context.Context, chk *chunk.Chunk) error {
	chk.Reset()
	var err error
	for e.cursor < len(e.partitions) {
		if e.curr == nil {
			n := e.nextPartition
			e.curr, err = nextPartitionWithTrace(ctx, n, e.partitions[e.cursor])
			if err != nil {
				return err
			}
			if err := e.curr.Open(ctx); err != nil {
				return err
			}
		}

		err = Next(ctx, e.curr, chk)
		if err != nil {
			return err
		}

		if chk.NumRows() > 0 {
			break
		}

		err = e.curr.Close()
		if err != nil {
			return err
		}
		e.curr = nil
		e.cursor++
	}
	return nil
}

// Close implements the Executor interface.
func (e *PartitionTableExecutor) Close() error {
	var err error
	if e.curr != nil {
		err = e.curr.Close()
		e.curr = nil
	}
	return err
}<|MERGE_RESOLUTION|>--- conflicted
+++ resolved
@@ -86,28 +86,6 @@
 	return n.exec, nil
 }
 
-<<<<<<< HEAD
-type nextPartitionForIndexReader struct {
-	*innerPartitionInfo
-	exec *IndexReaderExecutor
-}
-
-func (n nextPartitionForIndexReader) GetInnerPartitionInfo() *innerPartitionInfo {
-	return n.innerPartitionInfo
-}
-
-func (n nextPartitionForIndexReader) nextPartition(ctx context.Context, tbl table.PhysicalTable) (Executor, error) {
-	exec := n.exec
-	exec.table = tbl
-	exec.physicalTableID = tbl.GetPhysicalID()
-	if n.innerPartitionInfo != nil && !n.isFullPartition {
-		exec.ranges = n.nextRange[tbl.GetPhysicalID()]
-	}
-	return exec, nil
-}
-
-=======
->>>>>>> e5806410
 type nextPartitionForUnionScan struct {
 	b     *executorBuilder
 	us    *plannercore.PhysicalUnionScan
