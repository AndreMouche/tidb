--- conflicted
+++ resolved
@@ -39,27 +39,6 @@
 )
 
 const (
-<<<<<<< HEAD
-	codeErXBadMessage                terror.ErrCode = terror.ErrCode(mysql.ErXBadMessage)
-	codeErXAccessDenied                             = terror.ErrCode(mysql.ErrAccessDenied)
-	codeErXBadSchema                                = terror.ErrCode(mysql.ErXBadSchema)
-	codeErXBadTable                                 = terror.ErrCode(mysql.ErXBadTable)
-	codeErrTableExists                              = terror.ErrCode(mysql.ErrTableExists)
-	codeErXInvalidCollection                        = terror.ErrCode(mysql.ErXInvalidCollection)
-	codeErrJSONUsedAsKey                            = terror.ErrCode(mysql.ErrJSONUsedAsKey)
-	codeErXBadNotice                                = terror.ErrCode(mysql.ErXBadNotice)
-	codeErXCapabilitiesPrepareFailed                = terror.ErrCode(mysql.ErXCapabilitiesPrepareFailed)
-	CodeErXBadProjection                            = terror.ErrCode(mysql.ErXBadProjection)
-	CodeErXBadInsertData                            = terror.ErrCode(mysql.ErXBadInsertData)
-	CodeErXExprMissingArg                           = terror.ErrCode(mysql.ErXExprMissingArg)
-	codeErXInvalidNamespace                         = terror.ErrCode(mysql.ErXInvalidNamespace)
-	codeErXInvalidAdminCommand                      = terror.ErrCode(mysql.ErXInvalidAdminCommand)
-	codeErXCmdNumArguments                          = terror.ErrCode(mysql.ErXCmdNumArguments)
-	codeErXCmdArgumentType                          = terror.ErrCode(mysql.ErXCmdArgumentType)
-	codeErXCannotDisableNotice                      = terror.ErrCode(mysql.ErXCannotDisableNotice)
-	CodeErXExprBadTypeValue                         = terror.ErrCode(mysql.ErXExprBadTypeValue)
-	CodeErXExprBadValue                             = terror.ErrCode(mysql.ErXExprBadValue)
-=======
 	codeErrXBadMessage                terror.ErrCode = terror.ErrCode(mysql.ErrXBadMessage)
 	codeErrXAccessDenied                             = terror.ErrCode(mysql.ErrAccessDenied)
 	codeErrXBadSchema                                = terror.ErrCode(mysql.ErrXBadSchema)
@@ -78,32 +57,12 @@
 	codeErrXCmdArgumentType                          = terror.ErrCode(mysql.ErrXCmdArgumentType)
 	codeErrXCannotDisableNotice                      = terror.ErrCode(mysql.ErrXCannotDisableNotice)
 	codeErrNotSupportedAuthMode                      = terror.ErrCode(mysql.ErrNotSupportedAuthMode)
->>>>>>> 2961625e
+	CodeErrXExprBadTypeValue                         = terror.ErrCode(mysql.ErrXExprBadTypeValue)
+	CodeErrXExprBadValue                             = terror.ErrCode(mysql.ErrXExprBadValue)
 )
 
 func init() {
 	xProtocolMySQLErrCodes := map[terror.ErrCode]uint16{
-<<<<<<< HEAD
-		codeErXBadMessage:                mysql.ErXBadMessage,
-		codeErXCapabilitiesPrepareFailed: mysql.ErXCapabilitiesPrepareFailed,
-		codeErXAccessDenied:              mysql.ErrAccessDenied,
-		codeErXBadSchema:                 mysql.ErXBadSchema,
-		codeErXBadTable:                  mysql.ErXBadTable,
-		codeErrTableExists:               mysql.ErrTableExists,
-		codeErXInvalidCollection:         mysql.ErXInvalidCollection,
-		codeErrJSONUsedAsKey:             mysql.ErrJSONUsedAsKey,
-		codeErXBadNotice:                 mysql.ErXBadNotice,
-		CodeErXBadProjection:             mysql.ErXBadProjection,
-		CodeErXBadInsertData:             mysql.ErXBadInsertData,
-		CodeErXExprMissingArg:            mysql.ErXExprMissingArg,
-		codeErXInvalidNamespace:          mysql.ErXInvalidNamespace,
-		codeErXInvalidAdminCommand:       mysql.ErXInvalidAdminCommand,
-		codeErXCmdNumArguments:           mysql.ErXCmdNumArguments,
-		codeErXCmdArgumentType:           mysql.ErXCmdArgumentType,
-		codeErXCannotDisableNotice:       mysql.ErXCannotDisableNotice,
-		CodeErXExprBadTypeValue:          mysql.ErXExprBadTypeValue,
-		CodeErXExprBadValue:              mysql.ErXExprBadValue,
-=======
 		codeErrXBadMessage:                mysql.ErrXBadMessage,
 		codeErrXCapabilitiesPrepareFailed: mysql.ErrXCapabilitiesPrepareFailed,
 		codeErrXAccessDenied:              mysql.ErrAccessDenied,
@@ -122,7 +81,8 @@
 		codeErrXCmdArgumentType:           mysql.ErrXCmdArgumentType,
 		codeErrXCannotDisableNotice:       mysql.ErrXCannotDisableNotice,
 		codeErrNotSupportedAuthMode:       mysql.ErrNotSupportedAuthMode,
->>>>>>> 2961625e
+		CodeErrXExprBadTypeValue:          mysql.ErrXExprBadTypeValue,
+		CodeErrXExprBadValue:              mysql.ErrXExprBadValue,
 	}
 	terror.ErrClassToMySQLCodes[terror.ClassXProtocol] = xProtocolMySQLErrCodes
 }
