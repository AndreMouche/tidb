--- conflicted
+++ resolved
@@ -27,64 +27,6 @@
 	"github.com/pingcap/tidb/util/memory"
 )
 
-<<<<<<< HEAD
-=======
-// Transaction options
-const (
-	// BinlogInfo contains the binlog data and client.
-	BinlogInfo Option = iota + 1
-	// SchemaChecker is used for checking schema-validity.
-	SchemaChecker
-	// IsolationLevel sets isolation level for current transaction. The default level is SI.
-	IsolationLevel
-	// Priority marks the priority of this transaction.
-	Priority
-	// NotFillCache makes this request do not touch the LRU cache of the underlying storage.
-	NotFillCache
-	// SyncLog decides whether the WAL(write-ahead log) of this request should be synchronized.
-	SyncLog
-	// KeyOnly retrieve only keys, it can be used in scan now.
-	KeyOnly
-	// Pessimistic is defined for pessimistic lock
-	Pessimistic
-	// SnapshotTS is defined to set snapshot ts.
-	SnapshotTS
-	// Set replica read
-	ReplicaRead
-	// Set task ID
-	TaskID
-	// InfoSchema is schema version used by txn startTS.
-	InfoSchema
-	// CollectRuntimeStats is used to enable collect runtime stats.
-	CollectRuntimeStats
-	// SchemaAmender is used to amend mutations for pessimistic transactions
-	SchemaAmender
-	// SampleStep skips 'SampleStep - 1' number of keys after each returned key.
-	SampleStep
-	// CommitHook is a callback function called right after the transaction gets committed
-	CommitHook
-	// EnableAsyncCommit indicates whether async commit is enabled
-	EnableAsyncCommit
-	// Enable1PC indicates whether one-phase commit is enabled
-	Enable1PC
-	// GuaranteeLinearizability indicates whether to guarantee linearizability at the cost of an extra tso request before prewrite
-	GuaranteeLinearizability
-	// TxnScope indicates which @@txn_scope this transaction will work with.
-	TxnScope
-	// StalenessReadOnly indicates whether the transaction is staleness read only transaction
-	IsStalenessReadOnly
-	// MatchStoreLabels indicates the labels the store should be matched
-	MatchStoreLabels
-)
-
-// Priority value for transaction priority.
-const (
-	PriorityNormal = iota
-	PriorityLow
-	PriorityHigh
-)
-
->>>>>>> 9ac5b7ae
 // UnCommitIndexKVFlag uses to indicate the index key/value is no need to commit.
 // This is used in the situation of the index key/value was unchanged when do update.
 // Usage:
